--- conflicted
+++ resolved
@@ -60,15 +60,6 @@
         model_class: Type[BaseModel],
         config_model: Dict,
     ):
-<<<<<<< HEAD
-        super().__init__(
-            config=config,
-            n_agents_max=n_agents_max,
-            n_agents_initial=n_agents_initial,
-            observation_space=observation_space,
-            n_actions=n_actions,
-        )
-=======
         super().__init__(config=config,
             n_agents_max=n_agents_max,
             n_agents_initial=n_agents_initial,
@@ -79,7 +70,6 @@
         )
         assert isinstance(action_space, spaces.DiscreteSpace), f"Only DiscreteSpace is supported for now, got {action_space}"
         self.n_actions = action_space.n
->>>>>>> a934cdda
         
         # Model
         self.model = model_class(
