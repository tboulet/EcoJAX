# Gridworld EcoJAX environment

from collections import defaultdict
from functools import partial
import os
from time import sleep
from typing import Any, Callable, Dict, List, Optional, Tuple, Type, TypeVar

import jax
import jax.numpy as jnp
import numpy as np
from jax import random
from jax.scipy.signal import convolve2d
from flax.struct import PyTreeNode, dataclass
from jax.debug import breakpoint as jbreakpoint
from tqdm import tqdm

from ecojax.core.eco_info import EcoInformation
from ecojax.environment import EcoEnvironment
from ecojax.metrics.aggregators import Aggregator
from ecojax.spaces import EcojaxSpace, DictSpace, DiscreteSpace, ContinuousSpace
from ecojax.types import ActionAgent, ObservationAgent, StateEnv, StateSpecies
from ecojax.utils import (
    DICT_COLOR_TAG_TO_RGB,
    instantiate_class,
    jprint,
    jprint_and_breakpoint,
    sigmoid,
    logit,
    try_get,
)
from ecojax.video import VideoRecorder


@dataclass
class AgentGridworld:
    # Where the agents are, of shape (n_max_agents, 2). positions_agents[i, :] represents the (x,y) coordinates of the i-th agent in the map. Ghost agents are still represented in the array (in position (0,0)).
    positions_agents: jnp.ndarray  # (n_max_agents, 2) in [0, height-1] x [0, width-1]
    # The orientation of the agents, of shape (n_max_agents,) and of values in {0, 1, 2, 3}. orientation_agents[i] represents the index of its orientation in the env.
    # The orientation of an agent will have an impact on the way the agent's surroundings are perceived, because a certain rotation will be performed on the agent's vision in comparison to the traditional map[x-v:x+v+1, y-v:y+v+1, :] vision.
    # The angle the agent is facing is given by orientation_agents[i] * 90 degrees (modulo 360 degrees), where 0 is facing north.
    orientation_agents: jnp.ndarray  # (n_max_agents,) in {0, 1, 2, 3}
    # Whether the agents exist or not, of shape (n_max_agents,) and of values in {0, 1}. are_existing_agents[i] represents whether the i-th agent actually exists in the environment and should interact with it.
    # An non existing agent is called a Ghost Agent and is only kept as a placeholder in the positions_agents array, in order to keep the array of positions_agents of shape (n_max_agents, 2).
    are_existing_agents: jnp.ndarray  # (n_max_agents,) in {0, 1}
    # The energy level of the agents, of shape (n_max_agents,). energy_agents[i] represents the energy level of the i-th agent.
    energy_agents: jnp.ndarray  # (n_max_agents,) in [0, +inf)
    # The age of the agents
    age_agents: jnp.ndarray  # (n_max_agents,) in [0, +inf)
    # The appearance of the agent, encoded as a vector in R^dim_appearance. appearance_agents[i, :] represents the appearance of the i-th agent.
    # The appearance of an agent allows the agents to distinguish their genetic proximity, as agents with similar appearances are more likely to be genetically close.
    # By convention : a non-agent has an appearance of zeros, the common ancestors have an appearance of ones, and m superposed agents have an appearance of their average.
    appearance_agents: jnp.ndarray  # (n_max_agents, dim_appearance) in R
    # The index of the parent of each agent
    parent_agents: jnp.ndarray  # (n_max_agents,) in {0, 1, ..., n_max_agents-1}


@dataclass
class VideoMemory:
    # The current frame of the video
    idx_end_of_video: int

    # The last


@dataclass
class StateEnvGridworld(StateEnv):
    # The current timestep of the environment
    timestep: int

    # The current map of the environment, of shape (H, W, C) where C is the number of channels used to represent the environment
    map: jnp.ndarray  # (height, width, dim_tile) in R

    # The latitude of the sun (the row of the map where the sun is). It represents entirely the sun location.
    latitude_sun: int

    # The state of the agents in the environment
    agents: AgentGridworld  # Batched

    # The lifespan and population aggregators
    metrics_lifespan: List[PyTreeNode]
    metrics_population: List[PyTreeNode]

    # The last n_steps_per_video frames of the video
    video: jnp.ndarray  # (n_steps_per_video, height, width, 3) in [0, 1]


class GridworldEnv(EcoEnvironment):
    """A Gridworld environment."""

    def __init__(
        self,
        config: Dict[str, Any],
        n_agents_max: int,
        n_agents_initial: int,
    ) -> None:
        """Initialize an instance of the Gridworld environment. This class allows to deal in a comprehensive way with a Gridworld environment
        that represents the world with which the agents interact. It is purely agnostic of the agents and their learning algorithms.

        In order to apply JAX transformation to such an OOP class, the following principles are applied:
        - the environmental parameters than are not changing during the simulation are stored in the class attributes, e.g. self.width, self.period_sun, etc.
        - the environmental objects that will change of value through the simulation are stored in the state, which is an object from a class inheriting the flax.struct.dataclass,
          which allows to apply JAX transformations to the object.

        The pipeline of the environment is the following:
        >>> env = GridworldEnv(config, n_agents_max, n_agents_initial)
        >>> (
        >>>     observations_agents,
        >>>     eco_information,
        >>>     done,
        >>>     info,
        >>> ) = env.reset(key_random)
        >>>
        >>> while not done:
        >>>
        >>>     env.render()
        >>>
        >>>     actions = ...
        >>>
        >>>     key_random, subkey = random.split(key_random)
        >>>     (
        >>>         observations_agents,
        >>>         eco_information,
        >>>         done_env,
        >>>         info_env,
        >>>     ) = env.step(
        >>>         key_random=subkey,
        >>>         actions=actions,
        >>>     )
        >>>

        Args:
            config (Dict[str, Any]): the configuration of the environment
            n_agents_max (int): the maximum number of agents the environment can handle
            n_agents_initial (int): the initial number of agents in the environment. They are for now randomly placed in the environment.
        """
        self.config = config
        self.n_agents_max = n_agents_max
        self.n_agents_initial = n_agents_initial
        assert (
            self.n_agents_initial <= self.n_agents_max
        ), "n_agents_initial must be less than or equal to n_agents_max"

        # Environment Parameters
        self.width: int = config["width"]
        self.height: int = config["height"]
        self.is_terminal: bool = config["is_terminal"]
        self.allow_multiple_agents_per_tile = config.get(
            "allow_multiple_agents_per_tile", True
        )
        self.period_logging: int = int(max(1, self.config["period_logging"]))
        self.list_names_channels: List[str] = ["sun", "plants", "agents", "agent_ages"]
        self.list_names_channels += [
            f"appearance_{i}" for i in range(config["dim_appearance"])
        ]
        self.dict_name_channel_to_idx: Dict[str, int] = {
            name_channel: idx_channel
            for idx_channel, name_channel in enumerate(self.list_names_channels)
        }
        self.n_channels_map: int = len(self.dict_name_channel_to_idx)
        self.list_indexes_channels_visual_field: List[int] = []
        for name_channel in config["list_channels_visual_field"]:
            assert name_channel in self.dict_name_channel_to_idx, "Channel not found"
            self.list_indexes_channels_visual_field.append(
                self.dict_name_channel_to_idx[name_channel]
            )
        self.dict_name_channel_to_idx_visual_field: Dict[str, int] = {
            name_channel: idx_channel
            for idx_channel, name_channel in enumerate(
                config["list_channels_visual_field"]
            )
        }
        self.n_channels_visual_field: int = len(self.list_indexes_channels_visual_field)

        # Metrics parameters
        self.names_measures: List[str] = sum(
            [names for type_measure, names in config["metrics"]["measures"].items()], []
        )

        # Video parameters
        self.cfg_video = config["metrics"]["config_video"]
        self.do_video: bool = self.cfg_video["do_video"]
        self.n_steps_per_video: int = self.cfg_video["n_steps_per_video"]
        self.fps_video: int = self.cfg_video["fps_video"]
        self.dir_videos: str = self.cfg_video["dir_videos"]
        self.height_max_video: int = self.cfg_video["height_max_video"]
        self.width_max_video: int = self.cfg_video["width_max_video"]
        self.dict_name_channel_to_color_tag: Dict[str, str] = self.cfg_video[
            "dict_name_channel_to_color_tag"
        ]
        self.color_tag_background = try_get(
            self.config, "color_background", default="white"
        )
        self.color_tag_unknown_channel = try_get(
            self.config, "color_unknown_channel", default="black"
        )
        self.dict_idx_channel_to_color_tag: Dict[int, str] = {}

        os.makedirs(self.dir_videos, exist_ok=True)

        for name_channel, idx_channel in self.dict_name_channel_to_idx.items():
            if name_channel in self.dict_name_channel_to_color_tag:
                self.dict_idx_channel_to_color_tag[idx_channel] = (
                    self.dict_name_channel_to_color_tag[name_channel]
                )
            else:
                self.dict_idx_channel_to_color_tag[idx_channel] = (
                    self.color_tag_unknown_channel
                )

        # Sun Parameters
        self.period_sun: int = config["period_sun"]
        self.method_sun: str = config["method_sun"]
        self.radius_sun_effect: int = config["radius_sun_effect"]
        self.radius_sun_perception: int = config["radius_sun_perception"]

        # Plants Dynamics
        self.proportion_plant_initial: float = config["proportion_plant_initial"]
        self.logit_p_base_plant_growth: float = logit(config["p_base_plant_growth"])
        self.logit_p_base_plant_death: float = logit(config["p_base_plant_death"])
        self.factor_sun_effect: float = config["factor_sun_effect"]
        self.factor_plant_reproduction: float = config["factor_plant_reproduction"]
        self.radius_plant_reproduction: int = config["radius_plant_reproduction"]
        self.kernel_plant_reproduction = jnp.ones(
            (
                config["radius_plant_reproduction"],
                config["radius_plant_reproduction"],
            )
        ) / (config["radius_plant_reproduction"] ** 2)
        self.factor_plant_asphyxia: float = config["factor_plant_asphyxia"]
        self.radius_plant_asphyxia: int = config["radius_plant_asphyxia"]
        self.kernel_plant_asphyxia = jnp.ones(
            (config["radius_plant_asphyxia"], config["radius_plant_asphyxia"])
        ) / (config["radius_plant_asphyxia"] ** 2)

        # ======================== Agent Parameters ========================

        # Observations
        self.list_observations: List[str] = config["list_observations"]
        assert (
            len(self.list_observations) > 0
        ), "The list of observations must be non-empty"

        @dataclass
        class ObservationAgentGridworld(ObservationAgent):
            # The visual field of the agent, of shape (2v+1, 2v+1, n_channels_map) where n_channels_map is the number of channels used to represent the environment.
            if "visual_field" in self.list_observations:
                visual_field: jnp.ndarray  # (2v+1, 2v+1, n_channels_map) in R

            # The energy level of an agent, of shape () and in [0, +inf).
            if "energy" in self.list_observations:
                energy: jnp.ndarray

            # The age of an agent, of shape () and in [0, +inf).
            if "age" in self.list_observations:
                age: jnp.ndarray

        self.ObservationAgentGridworld = ObservationAgentGridworld

        # Create the observation space
        observation_dict = {}
        if "visual_field" in self.list_observations:
            self.vision_range_agent: int = config["vision_range_agent"]
            self.grid_indexes_vision_x, self.grid_indexes_vision_y = jnp.meshgrid(
                jnp.arange(-self.vision_range_agent, self.vision_range_agent + 1),
                jnp.arange(-self.vision_range_agent, self.vision_range_agent + 1),
                indexing="ij",
            )
            observation_dict["visual_field"] = ContinuousSpace(
                shape=(
                    2 * self.vision_range_agent + 1,
                    2 * self.vision_range_agent + 1,
                    self.n_channels_visual_field + 1,
                ),
                low=None,
                high=None,
            )
        if "energy" in self.list_observations:
            observation_dict["energy"] = ContinuousSpace(shape=(), low=0, high=None)
        if "age" in self.list_observations:
            observation_dict["age"] = ContinuousSpace(shape=(), low=0, high=None)
        self.observation_space = DictSpace(observation_dict)

        # Actions
        self.list_actions: List[str] = config["list_actions"]
        assert len(self.list_actions) > 0, "The list of actions must be non-empty"
        self.action_to_idx: Dict[str, int] = {
            action: idx for idx, action in enumerate(self.list_actions)
        }
        self.n_actions = len(self.list_actions)

        # Agent's internal dynamics
        self.age_max: int = config["age_max"]
        self.energy_max: float = config["energy_max"]
        self.energy_initial: float = config["energy_initial"]
        self.energy_loss_idle: float = config["energy_loss_idle"]
        self.energy_loss_action: float = config["energy_loss_action"]
        self.energy_food: float = config["energy_food"]
        self.energy_thr_death: float = config["energy_thr_death"]
        self.energy_req_reprod: float = config["energy_req_reprod"]
        self.energy_cost_reprod: float = config["energy_cost_reprod"]
        self.min_age_reprod: int = config["min_age_reprod"]
        self.energy_transfer_loss: float = config.get("energy_transfer_loss", 0.0)
        self.energy_transfer_gain: float = config.get("energy_transfer_gain", 0.0)
        self.move_prob_initial: float = config.get("move_prob_initial", 1.0)
        self.move_prob_gradient: float = config.get("move_prob_gradient", 0.0)
        # Other
        self.fill_value: int = self.n_agents_max

    def reset(
        self,
        key_random: jnp.ndarray,
    ) -> Tuple[
        StateEnvGridworld,
        ObservationAgent,
        EcoInformation,
        bool,
        Dict[str, Any],
    ]:
        idx_sun = self.dict_name_channel_to_idx["sun"]
        idx_plants = self.dict_name_channel_to_idx["plants"]
        idx_agents = self.dict_name_channel_to_idx["agents"]
        H, W = self.height, self.width
        # Initialize the map
        map = jnp.zeros(shape=(H, W, self.n_channels_map))
        # Initialize the sun
        if self.method_sun != "none":
            latitude_sun = H // 2
            latitudes = jnp.arange(H)
            distance_from_sun = jnp.minimum(
                jnp.abs(latitudes - latitude_sun),
                H - jnp.abs(latitudes - latitude_sun),
            )
            effect = jnp.clip(1 - distance_from_sun / self.radius_sun_effect, 0, 1)
            effect_map = jnp.repeat(effect[:, None], W, axis=1)
            map = map.at[:, :, idx_sun].set(effect_map)
        else:
            latitude_sun = None
        # Initialize the plants
        key_random, subkey = jax.random.split(key_random)
        map = map.at[:, :, idx_plants].set(
            jax.random.bernoulli(
                key=subkey,
                p=self.proportion_plant_initial,
                shape=(H, W),
            )
        )

        # Initialize the agents
        key_random, subkey = jax.random.split(key_random)
        are_existing_agents = jnp.array(
            [i < self.n_agents_initial for i in range(self.n_agents_max)],
            dtype=jnp.bool_,
        )

        pos_indices = jax.random.choice(
            key=subkey,
            a=H * W,
            shape=(self.n_agents_max,),
            replace=False,
        )
        positions_agents = jnp.stack(
            [pos_indices // W, pos_indices % W],
            axis=-1,
        )

        map = map.at[
            positions_agents[:, 0],
            positions_agents[:, 1],
            idx_agents,
        ].add(are_existing_agents)

        key_random, subkey = jax.random.split(key_random)
        orientation_agents = jax.random.randint(
            key=subkey,
            shape=(self.n_agents_max,),
            minval=0,
            maxval=4,
        )
        energy_agents = jnp.ones(self.n_agents_max) * self.energy_initial
        age_agents = jnp.zeros(self.n_agents_max)
        appearance_agents = (
            jnp.zeros((self.n_agents_max, self.config["dim_appearance"]))
            .at[: self.n_agents_initial, :]
            .set(1)
        )
        parent_agents = jnp.zeros(self.n_agents_max) + self.fill_value

        # Initialize the state
        agents = AgentGridworld(
            positions_agents=positions_agents,
            orientation_agents=orientation_agents,
            are_existing_agents=are_existing_agents,
            energy_agents=energy_agents,
            age_agents=age_agents,
            appearance_agents=appearance_agents,
            parent_agents=parent_agents,
        )

        # Initialize the metrics
        self.aggregators_lifespan: List[Aggregator] = []
        list_metrics_lifespan: List[PyTreeNode] = []
        for config_agg in self.config["metrics"]["aggregators_lifespan"]:
            agg: Aggregator = instantiate_class(**config_agg)
            self.aggregators_lifespan.append(agg)
            list_metrics_lifespan.append(agg.get_initial_metrics())

        self.aggregators_population: List[Aggregator] = []
        list_metrics_population: List[PyTreeNode] = []
        for config_agg in self.config["metrics"]["aggregators_population"]:
            agg: Aggregator = instantiate_class(**config_agg)
            self.aggregators_population.append(agg)
            list_metrics_population.append(agg.get_initial_metrics())

        # Initialize the video memory
        video = jnp.zeros((self.n_steps_per_video, H, W, 3))

        # Initialize ecological informations
        are_newborns_agents = jnp.zeros(self.n_agents_max, dtype=jnp.bool_)
        are_dead_agents = jnp.zeros(self.n_agents_max, dtype=jnp.bool_)
        indexes_parents_agents = jnp.full((self.n_agents_max, 1), self.fill_value)
        eco_information = EcoInformation(
            are_newborns_agents=are_newborns_agents,
            indexes_parents=indexes_parents_agents,
            are_just_dead_agents=are_dead_agents,
        )

        # Initialize the state
        state = StateEnvGridworld(
            timestep=0,
            map=map,
            latitude_sun=latitude_sun,
            agents=agents,
            metrics_lifespan=list_metrics_lifespan,
            metrics_population=list_metrics_population,
            video=video,
        )

        # Return the information required by the agents
        observations_agents, _ = self.get_observations_agents(state=state)
        return (
            state,
            observations_agents,
            eco_information,
            jnp.array(False),
            {},
        )

    def step(
        self,
        state: StateEnvGridworld,
        actions: jnp.ndarray,
        key_random: jnp.ndarray,
        state_species: Optional[StateSpecies] = None,
    ) -> Tuple[
        StateEnvGridworld,
        ObservationAgent,
        EcoInformation,
        bool,
        Dict[str, Any],
    ]:
        """A step of the environment. This function will update the environment according to the actions of the agents.

        Args:
            state (StateEnvGridworld): the state of the environment at timestep t
            actions (jnp.ndarray): the actions of the agents reacting to the environment at timestep t
            key_random (jnp.ndarray): the random key used to generate random numbers

        Returns:
            state_new (StateEnvGridworld): the new state of the environment at timestep t+1
            observations_agents (ObservationAgent): the observations of the agents at timestep t+1
            eco_information (EcoInformation): the ecological information of the environment regarding what happened at t. It should contain the following:
                1) are_newborns_agents (jnp.ndarray): a boolean array indicating which agents are newborns at this step
                2) indexes_parents_agents (jnp.ndarray): an array indicating the indexes of the parents of the newborns at this step
                3) are_dead_agents (jnp.ndarray): a boolean array indicating which agents are dead at this step (i.e. they were alive at t but not at t+1)
                    Note that an agent index could see its are_dead_agents value be False while its are_newborns_agents value is True, if the agent die and another agent is born at the same index
            done (bool): whether the environment is done
            info (Dict[str, Any]): additional information about the environment at timestep t
        """

        H, W, C = state.map.shape
        idx_agents = self.dict_name_channel_to_idx["agents"]

        # Helper func to update agent map
        def update_agent_map(state: StateEnvGridworld) -> StateEnvGridworld:
            map_agents_new = (
                jnp.zeros((H, W))
                .at[
                    state.agents.positions_agents[:, 0],
                    state.agents.positions_agents[:, 1],
                ]
                .add(state.agents.are_existing_agents)
            )
            return state.replace(map=state.map.at[:, :, idx_agents].set(map_agents_new))

        # Initialize the measures dictionnary. This will be used to store the measures of the environment at this step.
        dict_measures_all: Dict[str, jnp.ndarray] = {}
        t = state.timestep

        # ============ (1) Agents interaction with the environment ============
        # Apply the actions of the agents on the environment
        key_random, subkey = jax.random.split(key_random)
        state_new, dict_measures = self.step_action_agents(
            state=state, actions=actions, key_random=subkey
        )
        dict_measures_all.update(dict_measures)
        state_new = update_agent_map(state_new)

        # ============ (2) Agents reproduce ============
        key_random, subkey = jax.random.split(key_random)
        (
            state_new,
            agents_reprod,
            are_newborns_agents,
            indexes_parents_agents,
            dict_measures,
        ) = self.step_reproduce_agents(
            state=state_new, actions=actions, key_random=subkey
        )
        dict_measures_all.update(dict_measures)
        state_new = update_agent_map(state_new)

        # ============ (3) Extract the observations of the agents (and some updates) ============
        # update agent ages in map
        norm_factor = jnp.maximum(1, state.map[..., idx_agents])
        map_ages_new = (
            jnp.zeros((H, W))
            .at[
                state.agents.positions_agents[:, 0],
                state.agents.positions_agents[:, 1],
            ]
            .add(state.agents.age_agents * state.agents.are_existing_agents)
            / norm_factor
        )

        # Recreate the map of appearances
        map_appearances_new = jnp.zeros((H, W, self.config["dim_appearance"])).at[
            state.agents.positions_agents[:, 0],
            state.agents.positions_agents[:, 1],
            :,
        ].add(
            state.agents.appearance_agents * state.agents.are_existing_agents[:, None]
        ) / norm_factor.reshape(
            (H, W, 1)
        )

        # Update the state
        map_new = state_new.map.at[:, :, idx_agents + 1].set(map_ages_new)
        map_new = map_new.at[:, :, idx_agents + 2 :].set(map_appearances_new)
        state_new: StateEnvGridworld = state_new.replace(
            map=map_new,
            timestep=t + 1,
            agents=state_new.agents.replace(age_agents=state_new.agents.age_agents + 1),
        )

        # Extract the observations of the agents
        observations_agents, dict_measures = self.get_observations_agents(
            state_new, agents_reprod
        )
        dict_measures_all.update(dict_measures)

        # ============ (4) Get the ecological information ============
        are_just_dead_agents = state_new.agents.are_existing_agents & (
            ~state_new.agents.are_existing_agents
            | (state_new.agents.age_agents < state_new.agents.age_agents)
        )
        eco_information = EcoInformation(
            are_newborns_agents=are_newborns_agents,
            indexes_parents=indexes_parents_agents,
            are_just_dead_agents=are_just_dead_agents,
        )

        # ============ (5) Check if the environment is done ============
        if self.is_terminal:
            done = ~jnp.any(state_new.agents.are_existing_agents)
        else:
            done = False

        # ============ (6) Compute the metrics ============
        # Compute some measures
        dict_measures = self.compute_measures(
            state=state,
            actions=actions,
            state_new=state_new,
            key_random=subkey,
            state_species=state_species,
        )
        dict_measures_all.update(dict_measures)

        # Set the measures to NaN for the agents that are not existing
        for name_measure, measures in dict_measures_all.items():
            if name_measure not in self.config["metrics"]["measures"]["environmental"]:
                dict_measures_all[name_measure] = jnp.where(
                    state_new.agents.are_existing_agents,
                    measures,
                    jnp.nan,
                )

        # Update and compute the metrics
        state_new, dict_metrics = self.compute_metrics(
            state=state, state_new=state_new, dict_measures=dict_measures_all
        )
        info = {"metrics": dict_metrics}

        # ============ (7) Manage the video ============
        # Reset the video to empty if t = 0 mod n_steps_per_video
        video = jax.lax.cond(
            t % self.n_steps_per_video == 0,
            lambda _: jnp.zeros((self.n_steps_per_video, H, W, 3)),
            lambda _: state_new.video,
            operand=None,
        )
        # Add the new frame to the video
        rgb_map = self.get_RGB_map(images=state_new.map)
        video = state_new.video.at[t % self.n_steps_per_video].set(rgb_map)
        # Update the state
        state_new = state_new.replace(video=video)

        # Return the new state and observations
        return (
            state_new,
            observations_agents,
            eco_information,
            done,
            info,
        )

    def get_observation_space(self) -> DictSpace:
        return self.observation_space

    def get_action_space(self) -> DiscreteSpace:
        return DiscreteSpace(n=self.n_actions)

    def render(self, state: StateEnvGridworld) -> None:
        """The rendering function of the environment. It saves the RGB map of the environment as a video."""
        if not self.cfg_video["do_video"]:
            return
        t = state.timestep
        if t < self.n_steps_per_video:
            return  # Not enough frames to render a video

        tqdm.write(f"Rendering video at timestep {t}...")
        video_writer = VideoRecorder(
            filename=f"{self.dir_videos}/video_t{t}.mp4",
            fps=self.fps_video,
        )
        for t_ in range(self.n_steps_per_video):
            image = state.video[t_]
            image = self.upscale_image(image)
            video_writer.add(image)
        video_writer.close()

    # ================== Helper functions ==================
    @partial(jax.jit, static_argnums=(0,))
    def get_RGB_map(self, images: jnp.ndarray) -> jnp.ndarray:
        """Get the RGB map by applying a color to each channel of a list of grey images and blend them together

        Args:
            images (np.ndarray): the array of grey images, of shape (height, width, channels)
            dict_idx_channel_to_color_tag (Dict[int, tuple]): a mapping from channel index to color tag.
                A color tag is a tuple of 3 floats between 0 and 1

        Returns:
            np.ndarray: the blended image, of shape (height, width, 3), with the color applied to each channel,
                with pixel values between 0 and 1
        """
        # Initialize an empty array to store the blended image
        assert (
            self.color_tag_background in DICT_COLOR_TAG_TO_RGB
        ), f"Unknown color tag: {self.color_tag_background}"
        background = jnp.array(
            DICT_COLOR_TAG_TO_RGB[self.color_tag_background], dtype=jnp.float32
        )

        blended_image = background * jnp.ones(
            images.shape[:2] + (3,), dtype=jnp.float32
        )

        # Iterate over each channel and apply the corresponding color.
        # For each channel, we set the color at each tile to the channel colour
        # with an intensity proportional to the number of entities (of that channel)
        # in the tile, with nonzero intensities scaled to be between 0.3 and 1
        for channel_idx, color_tag in self.dict_idx_channel_to_color_tag.items():
            channel_name = self.list_names_channels[channel_idx]
            if channel_name not in self.dict_name_channel_to_color_tag:
                continue

            delta = jnp.array(
                DICT_COLOR_TAG_TO_RGB[color_tag], dtype=jnp.float32
            ) - jnp.array([1, 1, 1], dtype=jnp.float32)
            img = images[:, :, channel_idx][:, :, None]
            intensity = jnp.where(img > 0, img / jnp.maximum(1, jnp.max(img)), 0)
            intensity = jnp.where(intensity > 0, (intensity * 0.7) + 0.3, 0)
            blended_image += delta * intensity

        # Clip all rgb values to be between 0 and 1
        return jnp.clip(blended_image, 0, 1)

    def upscale_image(self, image: jnp.ndarray) -> jnp.ndarray:
        """Upscale an image to a maximum size while keeping the aspect ratio.

        Args:
            image (jnp.ndarray): the image to scale, of shape (H, W, C)

        Returns:
            jnp.ndarray: the scaled image, of shape (H', W', C), with H' <= self.height_max_video and W' <= self.width_max_video
        """
        H, W, C = image.shape
        upscale_factor = min(self.height_max_video / H, self.width_max_video / W)
        upscale_factor = int(upscale_factor)
        assert upscale_factor >= 1, "The upscale factor must be at least 1"
        image_upscaled = jax.image.resize(
            image,
            shape=(H * upscale_factor, W * upscale_factor, C),
            method="nearest",
        )
        return image_upscaled

    def step_grow_plants(
        self, state: StateEnvGridworld, key_random: jnp.ndarray
    ) -> jnp.ndarray:
        """Modify the state of the environment by growing the plants."""
        idx_sun = self.dict_name_channel_to_idx["sun"]
        idx_plants = self.dict_name_channel_to_idx["plants"]
        map_plants = state.map[:, :, self.dict_name_channel_to_idx["plants"]]
        # map_n_plant_in_radius_plant_reproduction = convolve2d(
        #     map_plants,
        #     self.kernel_plant_reproduction,
        #     mode="same",
        # )
        # map_n_plant_in_radius_plant_asphyxia = convolve2d(
        #     map_plants,
        #     self.kernel_plant_asphyxia,
        #     mode="same",
        # )
        map_sun = state.map[:, :, idx_sun]
        logits_plants = (
            self.logit_p_base_plant_growth * (1 - map_plants)
            + (1 - self.logit_p_base_plant_death) * map_plants
            # + self.factor_sun_effect * map_sun
            # + self.factor_plant_reproduction * map_n_plant_in_radius_plant_reproduction
            # - self.factor_plant_asphyxia * map_n_plant_in_radius_plant_asphyxia
        )
        logits_plants = jnp.clip(logits_plants, -10, 10)
        map_plants_probs = sigmoid(x=logits_plants)
        key_random, subkey = jax.random.split(key_random)
        map_plants = jax.random.bernoulli(
            key=subkey,
            p=map_plants_probs,
            shape=map_plants.shape,
        )
        return state.replace(map=state.map.at[:, :, idx_plants].set(map_plants))

    def step_update_sun(
        self, state: StateEnvGridworld, key_random: jnp.ndarray
    ) -> StateEnvGridworld:
        """Modify the state of the environment by updating the sun.
        The method of updating the sun is defined by the attribute self.method_sun.
        """
        # Update the latitude of the sun depending on the method
        idx_sun = self.dict_name_channel_to_idx["sun"]
        H, W, C = state.map.shape
        if self.method_sun == "none":
            return state
        elif self.method_sun == "fixed":
            return state
        elif self.method_sun == "random":
            latitude_sun = jax.random.randint(
                key=key_random,
                minval=0,
                maxval=H,
                shape=(),
            )
        elif self.method_sun == "brownian":
            latitude_sun = state.latitude_sun + (
                jax.random.normal(
                    key=key_random,
                    shape=(),
                )
                * H
                / 2
                / jax.numpy.sqrt(self.period_sun)
            )
        elif self.method_sun == "sine":
            latitude_sun = H // 2 + H // 2 * jax.numpy.sin(
                2 * jax.numpy.pi * state.timestep / self.period_sun
            )
        elif self.method_sun == "linear":
            latitude_sun = H // 2 + H * state.timestep // self.period_sun
        else:
            raise ValueError(f"Unknown method_sun: {self.method_sun}")
        latitude_sun = jax.numpy.round(latitude_sun).astype(jnp.int32)
        latitude_sun = latitude_sun % H
        shift = latitude_sun - state.latitude_sun
        return state.replace(
            latitude_sun=latitude_sun,
            map=state.map.at[:, :, idx_sun].set(
                jnp.roll(state.map[:, :, idx_sun], shift, axis=0)
            ),
        )

    def get_facing_pos(self, position, orientation) -> jnp.ndarray:
        angle = orientation * jnp.pi / 2
        d_pos = jnp.array([jnp.cos(angle), -jnp.sin(angle)]).astype(jnp.int32)
        return (position + d_pos) % jnp.array([self.height, self.width])

    def compute_new_positions(
        self, key_random, curr_positions, facing_positions, is_moving, ages
    ):
        success_probs = jnp.minimum(
            self.move_prob_initial + (self.move_prob_gradient * ages),
            1,
        )
        is_moving &= jax.random.bernoulli(key_random, p=success_probs).astype(int)
        return jnp.where(
            is_moving[:, None],
            facing_positions,
            curr_positions,
        )

    def compute_new_orientations(self, curr_orientations, actions):
        turning_left = (actions == self.action_to_idx["left"]).astype(jnp.int32)
        turning_right = (actions == self.action_to_idx["right"]).astype(jnp.int32)
        d_ori = turning_left + (3 * turning_right)
        return (curr_orientations + d_ori) % 4

    def move_agents_allow_multiple_occupancy(
        self, key_random: jnp.ndarray, state: StateEnvGridworld, actions: jnp.ndarray
    ):
        is_moving = (actions == self.action_to_idx["forward"]).astype(jnp.int32)
        facing_positions = jax.vmap(self.get_facing_pos, in_axes=(0, 0))(
            state.agents.positions_agents, state.agents.orientation_agents
        )
        new_positions = self.compute_new_positions(
            key_random,
            state.agents.positions_agents,
            facing_positions,
            is_moving,
            state.agents.age_agents,
        )
        new_orientations = self.compute_new_orientations(
            state.agents.orientation_agents, actions
        )
        return new_positions, new_orientations

    def move_agents_enforce_single_occupancy(
        self, key_random: jnp.ndarray, state: StateEnvGridworld, actions: jnp.ndarray
    ):
        H, W = state.map.shape[:2]
        agent_map = state.map[:, :, self.dict_name_channel_to_idx["agents"]]

        # first we need to filter the set of agents that are
        # trying to move to ensure that no agent moves to an occupied cell, and at most
        # one agent moves into any free cell.
        is_moving = (actions == self.action_to_idx["forward"]).astype(jnp.int32)
        facing_positions = jax.vmap(self.get_facing_pos, in_axes=(0, 0))(
            state.agents.positions_agents, state.agents.orientation_agents
        )
        is_moving &= agent_map[facing_positions[:, 0], facing_positions[:, 1]] == 0

        facing_tiles = facing_positions[:, 0] * W + facing_positions[:, 1]
        indices = jnp.lexsort((jnp.arange(self.n_agents_max), facing_tiles))
        sorted_is_moving, sorted_facing = is_moving[indices], facing_tiles[indices]
        same_as_prev = jnp.concatenate(
            [jnp.array([False]), sorted_facing[1:] == sorted_facing[:-1]]
        )
        is_moving = jnp.where(same_as_prev, 0, sorted_is_moving)[jnp.argsort(indices)]

        # now we can compute the new positions
        new_positions = self.compute_new_positions(
            key_random,
            state.agents.positions_agents,
            facing_positions,
            is_moving,
            state.agents.age_agents,
        )

        # finally, compute new orientations
        new_orientations = self.compute_new_orientations(
            state.agents.orientation_agents, actions
        )

        return new_positions, new_orientations

    def step_action_agents(
        self,
        state: StateEnvGridworld,
        actions: jnp.ndarray,
        key_random: jnp.ndarray,
    ) -> Tuple[StateEnvGridworld, Dict[str, jnp.ndarray]]:
        """Modify the state of the environment by applying the actions of the agents."""
        H, W, C = state.map.shape
        idx_plants = self.dict_name_channel_to_idx["plants"]
        idx_agents = self.dict_name_channel_to_idx["agents"]
        map_plants = state.map[..., idx_plants]
        map_agents = state.map[..., idx_agents]
        dict_measures: Dict[str, jnp.ndarray] = {}

        # ====== Compute the new positions and orientations of all the agents ======
        move_func = (
            self.move_agents_allow_multiple_occupancy
            if self.allow_multiple_agents_per_tile
            else self.move_agents_enforce_single_occupancy
        )

        positions_agents_new, orientation_agents_new = move_func(
            key_random, state, actions
        )

        # ====== Perform the eating action of the agents ======
        if "eat" in self.list_actions:
            are_agents_eating = state.agents.are_existing_agents & (
                actions == self.action_to_idx["eat"]
            )
            map_agents_try_eating = (
                jnp.zeros_like(map_agents)
                .at[positions_agents_new[:, 0], positions_agents_new[:, 1]]
                .add(are_agents_eating)
            )  # map of the number of (existing) agents trying to eat at each cell

            map_food_energy_bonus_available_per_agent = (
                self.energy_food * map_plants / jnp.maximum(1, map_agents_try_eating)
            )  # map of the energy available at each cell per (existing) agent trying to eat
            food_energy_bonus = (
                map_food_energy_bonus_available_per_agent[
                    positions_agents_new[:, 0], positions_agents_new[:, 1]
                ]
                * are_agents_eating
            )

            if "amount_food_eaten" in self.names_measures:
                dict_measures["amount_food_eaten"] = food_energy_bonus
            energy_agents_new = state.agents.energy_agents + food_energy_bonus

            if "eat_success_rate" in self.names_measures:
                dict_measures["eat_success_rate"] = jnp.sign(
                    food_energy_bonus
                ).sum() / jnp.maximum(1, are_agents_eating.sum())

            # Remove plants that have been eaten
            map_plants -= map_agents_try_eating * map_plants
            map_plants = jnp.clip(map_plants, 0, 1)

        # ====== Handle any energy transfer actions ======
        if "transfer" in self.list_actions:
            # Check if any agents are transferring energy
            are_agents_transferring = state.agents.are_existing_agents & (
                actions == self.action_to_idx["transfer"]
            )

            def per_agent_helper_fn(i):
                target_pos = self.get_facing_pos(
                    state.agents.positions_agents[i], state.agents.orientation_agents[i]
                )
<<<<<<< HEAD
                are_receiving = state.agents.are_existing_agents & (
=======
                are_receiving = (state.agents.are_existing_agents & (
>>>>>>> f19144ca
                    (state.agents.positions_agents == target_pos)
                    .all(axis=1)
                )).astype(jnp.int32)
                is_transfer = are_agents_transferring[i] & jnp.any(are_receiving)

                loss = is_transfer * self.energy_transfer_loss
                gain = (
                    is_transfer
                    * self.energy_transfer_gain
                    / jnp.maximum(1, jnp.sum(are_receiving))
                )
                delta_energy = jnp.zeros_like(state.agents.energy_agents).at[i].add(
                    -loss
                ) + (gain * are_receiving).astype(jnp.float32)

                # compute age difference
                num_recv = jnp.sum(are_receiving)
                avg_recv_age = jnp.sum(
                    state.agents.age_agents * are_receiving
                ) / jnp.maximum(1, num_recv)
                age_diff = state.agents.age_agents[i] - avg_recv_age

                # determine if transfer is to offspring
                # this is hacky but works IFF we can guarantee that max 1 agent receives transfer
                recv_parent = jnp.sum(
                    state.agents.parent_agents * are_receiving
                ).astype(int)
                is_to_offspring = (
                    is_transfer
                    & (state.agents.parent_agents[i] == recv_parent)
                    & (recv_parent != self.fill_value)
                )

                return (delta_energy, is_transfer, age_diff, is_to_offspring)

            transfer_delta_energy, is_transfer, age_diffs, to_offspring = jax.vmap(
                per_agent_helper_fn, in_axes=0
            )(jnp.arange(state.agents.energy_agents.size))
            energy_agents_new += transfer_delta_energy.sum(axis=0)

            # log some metrics
            if "transfer_success_rate" in self.names_measures:
                dict_measures["transfer_success_rate"] = jnp.sum(is_transfer) / jnp.sum(
                    are_agents_transferring
                )
            if "transfer_age_diff" in self.names_measures:
                dict_measures["transfer_age_diff"] = jnp.sum(
                    age_diffs * is_transfer
                ) / jnp.maximum(1, jnp.sum(is_transfer))
            if "num_transfers" in self.names_measures:
                dict_measures["num_transfers"] = jnp.sum(is_transfer)
            if "transfer_proportion_to_offspring" in self.names_measures:
                dict_measures["transfer_proportion_to_offspring"] = jnp.sum(
                    to_offspring
                ) / jnp.maximum(1, jnp.sum(is_transfer))

        # ====== Update the physical status of the agents ======
        idle_agents = state.agents.are_existing_agents & (
            actions == self.action_to_idx["idle"]
        )
        not_idle_agents = (
            state.agents.are_existing_agents & ~idle_agents & ~are_agents_transferring
        )
        energy_agents_new = (
            energy_agents_new
            - self.energy_loss_idle * idle_agents
            - self.energy_loss_action * not_idle_agents
        )
        energy_agents_new = jnp.clip(energy_agents_new, 0, self.energy_max)

        are_existing_agents_new = (
            (energy_agents_new > self.energy_thr_death)
            & state.agents.are_existing_agents
            & (state.agents.age_agents < self.age_max)
        )
        if "life_expectancy" in self.names_measures:
            just_died = state.agents.are_existing_agents & ~are_existing_agents_new
            le = jnp.sum(just_died * state.agents.age_agents) / jnp.maximum(
                1, jnp.sum(just_died)
            )
            dict_measures["life_expectancy"] = le

        appearance_agents_new = (
            state.agents.appearance_agents * are_existing_agents_new[:, None]
        )

        # Update the state
        agents_new = state.agents.replace(
            positions_agents=positions_agents_new,
            orientation_agents=orientation_agents_new,
            energy_agents=energy_agents_new,
            are_existing_agents=are_existing_agents_new,
            appearance_agents=appearance_agents_new,
        )
        state = state.replace(
            map=state.map.at[:, :, idx_plants].set(map_plants),
            agents=agents_new,
        )

        # Update the sun
        key_random, subkey = jax.random.split(key_random)
        state = self.step_update_sun(state=state, key_random=subkey)
        # Grow plants
        key_random, subkey = jax.random.split(key_random)
        state = self.step_grow_plants(state=state, key_random=subkey)

        # Return the new state, as well as some metrics
        return state, dict_measures

    def step_reproduce_agents(
        self,
        state: StateEnvGridworld,
        actions: jnp.ndarray,
        key_random: jnp.ndarray,
    ) -> Tuple[StateEnvGridworld, jnp.ndarray, jnp.ndarray, jnp.ndarray, Dict]:
        """Reproduce the agents in the environment."""
        dict_measures = {}

        # Detect which agents are trying to reproduce
        are_existing_agents = state.agents.are_existing_agents
        agents_reprod = (
            (state.agents.energy_agents > self.energy_req_reprod)
            & (state.agents.age_agents >= self.min_age_reprod)
            & are_existing_agents
        ).astype(jnp.int32)

        # Don't allow agents to reproduce into a tile that's already occupied
        facing_positions = jax.vmap(self.get_facing_pos, in_axes=(0, 0))(
            state.agents.positions_agents, state.agents.orientation_agents
        )
        agent_map = state.map[:, :, self.dict_name_channel_to_idx["agents"]]
        agents_reprod &= agent_map[facing_positions[:, 0], facing_positions[:, 1]] == 0

        # Also don't allow multiple agents to reproduce into the same tile
        H, W = state.map.shape[:2]
        facing_tiles = facing_positions[:, 0] * W + facing_positions[:, 1]
        indices = jnp.lexsort((jnp.arange(self.n_agents_max), facing_tiles))
        sorted_reprod, sorted_facing = agents_reprod[indices], facing_tiles[indices]
        same_as_prev = jnp.concatenate(
            (jnp.array([False]), sorted_facing[1:] == sorted_facing[:-1])
        )
        agents_reprod = jnp.where(same_as_prev, 0, sorted_reprod)[jnp.argsort(indices)]

        if "reproduce" in self.list_actions:
            trying_reprod_action = actions == self.action_to_idx["reproduce"]
            agents_reprod = agents_reprod & trying_reprod_action
            if "reproduce_success_rate" in self.names_measures:
                dict_measures["reproduce_success_rate"] = jnp.sum(
                    agents_reprod
                ) / jnp.sum(trying_reprod_action)

        # Compute the number of newborns. If there are more agents trying to reproduce than there are ghost agents, only the first n_ghost_agents agents will be able to reproduce.
        n_agents_trying_reprod = jnp.sum(agents_reprod)
        n_ghost_agents = jnp.sum(~are_existing_agents)
        n_newborns = jnp.minimum(n_agents_trying_reprod, n_ghost_agents)

        # Compute which agents are actually reproducing
        try_reprod_mask = agents_reprod.astype(
            jnp.int32
        )  # 1_(agent i tries to reproduce) for i
        cumsum_repro_attempts = jnp.cumsum(
            try_reprod_mask
        )  # number of agents that tried to reproduce before agent i
        agents_reprod = (
            cumsum_repro_attempts <= n_newborns
        ) & agents_reprod  # whether i tried to reproduce and is allowed to reproduce

        if "amount_children" in self.names_measures:
            dict_measures["amount_children"] = agents_reprod

        # Get the indices of the ghost agents. To have constant (n_max_agents,) shape, we fill the remaining indices with the value self.n_agents_max (which will have no effect as an index of (n_agents_max,) array)
        indices_ghost_agents_FILLED = jnp.where(
            ~are_existing_agents,
            size=self.n_agents_max,
            fill_value=self.fill_value,
        )[
            0
        ]  # placeholder_indices = [i1, i2, ..., i(n_ghost_agents), f, f, ..., f] of shape (n_max_agents,)

        # Get the indices of the ghost agents that will become newborns and define the newborns
        indices_newborn_agents_FILLED = jnp.where(
            jnp.arange(self.n_agents_max) < n_newborns,
            indices_ghost_agents_FILLED,
            self.n_agents_max,
        )  # placeholder_indices = [i1, i2, ..., i(n_newborns), f, f, ..., f] of shape (n_max_agents,), with n_newborns <= n_ghost_agents

        are_newborns_agents = (
            jnp.zeros(self.n_agents_max, dtype=jnp.bool_)
            .at[indices_newborn_agents_FILLED]
            .set(True)
        )  # whether agent i is a newborn

        # Get the indices of are_reproducing agents
        indices_had_reproduced_FILLED = jnp.where(
            agents_reprod,
            size=self.n_agents_max,
            fill_value=self.fill_value,
        )[0]

        agents_parents = jnp.full(
            shape=(self.n_agents_max, 1), fill_value=self.fill_value, dtype=jnp.int32
        )
        agents_parents = agents_parents.at[indices_newborn_agents_FILLED].set(
            indices_had_reproduced_FILLED[:, None]
        )

        # Update state.agents.parent_agents
        parent_agents_new = state.agents.parent_agents.at[
            indices_newborn_agents_FILLED
        ].set(indices_had_reproduced_FILLED)

        # Decrease the energy of the agents that are reproducing
        energy_agents_new = state.agents.energy_agents - (
            agents_reprod * self.energy_cost_reprod
        )

        # Initialize the newborn agents
        are_existing_agents_new = are_existing_agents | are_newborns_agents
        energy_agents_new = energy_agents_new.at[indices_newborn_agents_FILLED].set(
            self.energy_initial
        )
        age_agents_new = state.agents.age_agents.at[indices_newborn_agents_FILLED].set(
            0
        )

        # Initialize the newborn agents' positions
        newborn_positions = facing_positions[indices_had_reproduced_FILLED]
        positions_agents_new = state.agents.positions_agents.at[
            indices_newborn_agents_FILLED
        ].set(newborn_positions)

        # Initialize the newborn agents' appearances
        key_random, subkey = jax.random.split(key_random)
        noise_appearances = (
            jax.random.normal(
                key=subkey,
                shape=(self.n_agents_max, self.config["dim_appearance"]),
            )
            * 0.001
        )
        appearance_agents_new = state.agents.appearance_agents.at[
            indices_newborn_agents_FILLED
        ].set(
            state.agents.appearance_agents[indices_had_reproduced_FILLED]
            + noise_appearances
        )

        # Update the state
        agents_new = state.agents.replace(
            energy_agents=energy_agents_new,
            are_existing_agents=are_existing_agents_new,
            age_agents=age_agents_new,
            positions_agents=positions_agents_new,
            appearance_agents=appearance_agents_new,
            parent_agents=parent_agents_new,
        )
        state = state.replace(agents=agents_new)

        return (
            state,
            agents_reprod,
            are_newborns_agents,
            agents_parents,
            dict_measures,
        )

    def get_observations_agents(
        self,
        state: StateEnvGridworld,
        agents_reproduced: Optional[jnp.ndarray] = None,
    ) -> Tuple[ObservationAgent, Dict[str, jnp.ndarray]]:
        """Extract the observations of the agents from the state of the environment.

        Args:
            state (StateEnvGridworld): the state of the environment

        Returns:
            observation_agents (ObservationAgent): the observations of the agents
            dict_measures (Dict[str, jnp.ndarray]): a dictionary of the measures of the environment
        """
        H, W, C_map = state.map.shape
        map_vis_field = state.map[
            :, :, self.list_indexes_channels_visual_field
        ]  # (H, W, C_map)

        # construct a map giving the index of each agent's parent (for agents not in the initial generation)
        # note: we set in reverse order to avoid overriding any positions with ghost agents
        agent_index_map = jnp.zeros((H, W), dtype=jnp.int32) + self.fill_value
        poses = state.agents.positions_agents[::-1]
        agent_index_map = agent_index_map.at[poses[:, 0], poses[:, 1]].set(
            jnp.arange(self.n_agents_max)[::-1]
        )
        agent_parent_map = state.agents.parent_agents[agent_index_map]

        def get_single_agent_visual_field(
            agent: AgentGridworld,
            agent_idx,
        ) -> jnp.ndarray:
            """Get the visual field of a single agent.

            Args:
                agent_state (StateAgentGridworld): the state of the agent

            Returns:
                jnp.ndarray: the visual field of the agent, of shape (2 * self.vision_radius + 1, 2 * self.vision_radius + 1, ?)
            """
            # Construct the map of the visual field of the agent
            # age_idx = self.dict_name_channel_to_idx["agent_ages"]
            # map_vis_field = map_vis_field.at[:, :, age_idx].set(
            #     map_vis_field[:, :, age_idx] / self.age_max
            # )

            # Get the visual field of the agent
            visual_field_x = agent.positions_agents[0] + self.grid_indexes_vision_x
            visual_field_y = agent.positions_agents[1] + self.grid_indexes_vision_y
            vis_field = map_vis_field[
                visual_field_x % H,
                visual_field_y % W,
            ]  # (2 * self.vision_radius + 1, 2 * self.vision_radius + 1, C_map)

            parent_map_vis_field = agent_parent_map[
                visual_field_x % H,
                visual_field_y % W,
            ]
            is_offspring_vis_field = (parent_map_vis_field == agent_idx).astype(
                jnp.int32
            )
            vis_field = jnp.concatenate(
                [vis_field, is_offspring_vis_field[..., None]], axis=-1
            )

            # Rotate the visual field according to the orientation of the agent
            vis_field = jnp.select(
                [agent.orientation_agents == i for i in range(4)],
                [jnp.rot90(vis_field, k=j, axes=(0, 1)) for j in range(4)],
            )

            # Return the visual field of the agent
            return vis_field

        # Create the observation of the agents
        dict_observations: Dict[str, jnp.ndarray] = {}
        if "energy" in self.list_observations:
            dict_observations["energy"] = state.agents.energy_agents / self.energy_max
        if "age" in self.list_observations:
            dict_observations["age"] = state.agents.age_agents / self.age_max
        if "just_reproduced" in self.list_observations:
            if agents_reproduced is None:
                agents_reproduced = jnp.zeros_like(state.agents.energy_agents)
            dict_observations["just_reproduced"] = agents_reproduced.astype(jnp.float32)
        if "visual_field" in self.list_observations:
            dict_observations["visual_field"] = jax.vmap(
                get_single_agent_visual_field, in_axes=(0, 0)
            )(state.agents, jnp.arange(self.n_agents_max))

        # observations = self.ObservationAgentGridworld(
        #     **{
        #         name_obs: dict_observations[name_obs]
        #         for name_obs in self.list_observations
        #     }
        # )

        return dict_observations, {}

    def compute_measures(
        self,
        state: StateEnvGridworld,
        actions: jnp.ndarray,
        state_new: StateEnvGridworld,
        key_random: jnp.ndarray,
        state_species: Optional[StateSpecies] = None,
    ) -> Dict[str, jnp.ndarray]:
        """Get the measures of the environment.

        Args:
            state (StateEnvGridworld): the state of the environment
            actions (jnp.ndarray): the actions of the agents
            state_new (StateEnvGridworld): the new state of the environment
            key_random (jnp.ndarray): the random key
            state_species (Optional[StateSpecies]): the state of the species

        Returns:
            Dict[str, jnp.ndarray]: a dictionary of the measures of the environment
        """
        dict_measures = {}
        idx_plants = self.dict_name_channel_to_idx["plants"]
        idx_agents = self.dict_name_channel_to_idx["agents"]
        for name_measure in self.names_measures:
            # Environment measures
            if name_measure == "n_agents":
                dict_measures["n_agents"] = jnp.sum(state.agents.are_existing_agents)
            elif name_measure == "n_plants":
                dict_measures["n_plants"] = jnp.sum(state.map[..., idx_plants])
            # elif name_measure == "group_size":
            #     group_sizes = compute_group_sizes(state.map[..., idx_agents])
            #     dict_measures["average_group_size"] = group_sizes.mean()
            #     dict_measures["max_group_size"] = group_sizes.max()
            #     continue
            # Immediate measures
            elif name_measure.startswith("do_action_"):
                str_action = name_measure[len("do_action_"):]
                if str_action in self.list_actions:
                    dict_measures[name_measure] = (
                        actions == self.action_to_idx[str_action]
                    ).astype(jnp.float32)
            # State measures
            elif name_measure == "energy":
                dict_measures[name_measure] = state.agents.energy_agents
            elif name_measure == "age":
                dict_measures[name_measure] = state.agents.age_agents
            elif name_measure == "x":
                dict_measures[name_measure] = state.agents.positions_agents[:, 0]
            elif name_measure == "y":
                dict_measures[name_measure] = state.agents.positions_agents[:, 1]
            elif name_measure == "appearance":
                for i in range(self.config["dim_appearance"]):
                    dict_measures[f"appearance_{i}"] = state.agents.appearance_agents[
                        :, i
                    ]
            # Behavior measures (requires state_species)
            elif name_measure in self.config["metrics"]["measures"]["behavior"]:
                assert isinstance(
                    self.agent_species, AgentSpecies
                ), f"For behavior measure, you need to give an agent species as attribute of the env after both creation : env.agent_species = agent_species"
                dict_measures.update(
                    self.compute_behavior_measure(
                        state_species=state_species,
                        key_random=key_random,
                        name_measure=name_measure,
                    )
                )
            else:
                pass  # Pass this measure as it may be computed in other parts of the code

        # Return the dictionary of measures
        return dict_measures

    def compute_metrics(
        self,
        state: StateEnvGridworld,
        state_new: StateEnvGridworld,
        dict_measures: Dict[str, jnp.ndarray],
    ):

        # Set the measures to NaN for the agents that are not existing
        for name_measure, measures in dict_measures.items():
            if name_measure not in self.config["metrics"]["measures"]["environmental"]:
                dict_measures[name_measure] = jnp.where(
                    state_new.agents.are_existing_agents,
                    measures,
                    jnp.nan,
                )

        # # Aggregate the measures over the lifespan
        are_just_dead_agents = state.agents.are_existing_agents & (
             ~state_new.agents.are_existing_agents
             | (state_new.agents.age_agents < state_new.agents.age_agents)
        )

        # dict_metrics_lifespan = {}
        # new_list_metrics_lifespan = []
        # for agg, metrics in zip(self.aggregators_lifespan, state.metrics_lifespan):
        #     new_metrics = agg.update_metrics(
        #         metrics=metrics,
        #         dict_measures=dict_measures,
        #         are_alive=state_new.agents.are_existing_agents,
        #         are_just_dead=are_just_dead_agents,
        #         ages=state_new.agents.age_agents,
        #     )
        #     dict_metrics_lifespan.update(agg.get_dict_metrics(new_metrics))
        #     new_list_metrics_lifespan.append(new_metrics)
        # state_new_new = state_new.replace(metrics_lifespan=new_list_metrics_lifespan)

        # Aggregate the measures over the population
        dict_metrics_population = {}
        new_list_metrics_population = []
        for agg, metrics in zip(self.aggregators_population, state.metrics_population):
            new_metrics = agg.update_metrics(
                metrics=metrics,
                dict_measures=dict_measures,
                are_alive=state_new.agents.are_existing_agents,
                are_just_dead=are_just_dead_agents,
                ages=state_new.agents.age_agents,
            )
            dict_metrics_population.update(agg.get_dict_metrics(new_metrics))
            new_list_metrics_population.append(new_metrics)
        state_new_new = state_new_new.replace(
            metrics_population=new_list_metrics_population
        )

        # Get the final metrics
        dict_metrics = {
            **dict_measures,
            **dict_metrics_lifespan,
            **dict_metrics_population,
        }

        # Arrange metrics in right format
        for name_metric in list(dict_metrics.keys()):
            *names, name_measure = name_metric.split("/")
            if len(names) == 0:
                name_metric_new = name_measure
            else:
                name_metric_new = f"{name_measure}/{' '.join(names[::-1])}"
            dict_metrics[name_metric_new] = dict_metrics.pop(name_metric)

        return state_new_new, dict_metrics


# ================== Helper functions ==================


def compute_group_sizes(agent_map: jnp.ndarray) -> float:
    H, W = agent_map.shape
    done = set()

    def dfs(i, j):
        if (i, j) in done:
            return 0
        done.add((i, j))

        if i < 0 or j < 0 or i >= H or j >= W or agent_map[i, j] == 0:
            return 0

        return (
            int(agent_map[i, j])
            + dfs(i + 1, j)
            + dfs(i - 1, j)
            + dfs(i, j + 1)
            + dfs(i, j - 1)
            + dfs(i - 1, j - 1)
            + dfs(i - 1, j + 1)
            + dfs(i + 1, j - 1)
            + dfs(i + 1, j + 1)
        )

    groups = jnp.array(
        [dfs(i, j) for i in range(H) for j in range(W) if agent_map[i, j] > 0]
    )
    return groups[groups > 0]<|MERGE_RESOLUTION|>--- conflicted
+++ resolved
@@ -952,14 +952,11 @@
                 target_pos = self.get_facing_pos(
                     state.agents.positions_agents[i], state.agents.orientation_agents[i]
                 )
-<<<<<<< HEAD
-                are_receiving = state.agents.are_existing_agents & (
-=======
-                are_receiving = (state.agents.are_existing_agents & (
->>>>>>> f19144ca
-                    (state.agents.positions_agents == target_pos)
-                    .all(axis=1)
-                )).astype(jnp.int32)
+
+                are_receiving = (
+                    state.agents.are_existing_agents
+                    & (state.agents.positions_agents == target_pos).all(axis=1)
+                ).astype(jnp.int32)
                 is_transfer = are_agents_transferring[i] & jnp.any(are_receiving)
 
                 loss = is_transfer * self.energy_transfer_loss
@@ -1357,7 +1354,7 @@
             #     continue
             # Immediate measures
             elif name_measure.startswith("do_action_"):
-                str_action = name_measure[len("do_action_"):]
+                str_action = name_measure[len("do_action_") :]
                 if str_action in self.list_actions:
                     dict_measures[name_measure] = (
                         actions == self.action_to_idx[str_action]
@@ -1412,8 +1409,8 @@
 
         # # Aggregate the measures over the lifespan
         are_just_dead_agents = state.agents.are_existing_agents & (
-             ~state_new.agents.are_existing_agents
-             | (state_new.agents.age_agents < state_new.agents.age_agents)
+            ~state_new.agents.are_existing_agents
+            | (state_new.agents.age_agents < state_new.agents.age_agents)
         )
 
         # dict_metrics_lifespan = {}
