--- conflicted
+++ resolved
@@ -33,11 +33,7 @@
 # ======================== Food Dynamics ========================
 
 # The initial proportion of food tiles at the beginning of the simulation
-<<<<<<< HEAD
 proportion_plant_initial : 0.5
-=======
-proportion_plant_initial : 0.1
->>>>>>> 6342249d
 
 # The rule for a tile to be a food-tile is the following :
 # P(food spawn) = sigmoid(
@@ -56,11 +52,7 @@
 factor_sun_effect : 0
 
 # The factor of the effect of the presence of food on the growth of food
-<<<<<<< HEAD
-factor_plant_reproduction : 0
-=======
 factor_plant_reproduction : 2
->>>>>>> 6342249d
 # The radius of the effect of the presence of food on the growth of food
 radius_plant_reproduction : 10
 
