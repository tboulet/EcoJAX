# Gridworld EcoJAX environment

from collections import defaultdict
from functools import partial
import os
from time import sleep
from typing import Any, Callable, Dict, List, Optional, Tuple, Type, TypeVar

import jax
import jax.numpy as jnp
from jax.numpy import ndarray
from matplotlib.pylab import f
import numpy as np
from jax import random
from jax.scipy.signal import convolve2d
from flax.struct import PyTreeNode, dataclass
from jax.debug import breakpoint as jbreakpoint
from tqdm import tqdm

from ecojax.agents.base_agent_species import AgentSpecies
from ecojax.core.eco_info import EcoInformation
from ecojax.environment import EcoEnvironment
from ecojax.metrics.aggregators import Aggregator
from ecojax.spaces import DictSpace, EcojaxSpace, DiscreteSpace, ContinuousSpace
from ecojax.types import ActionAgent, ObservationAgent, StateEnv, StateSpecies
from ecojax.utils import (
    DICT_COLOR_TAG_TO_RGB,
    instantiate_class,
    jprint,
    jprint_and_breakpoint,
    sigmoid,
    logit,
    try_get,
)
from ecojax.video import VideoRecorder


@dataclass
class AgentGriworld:
    # Where the agents are, of shape (n_max_agents, 2). positions_agents[i, :] represents the (x,y) coordinates of the i-th agent in the map. Ghost agents are still represented in the array (in position (0,0)).
    positions_agents: jnp.ndarray  # (n_max_agents, 2) in [0, height-1] x [0, width-1]
    # The orientation of the agents, of shape (n_max_agents,) and of values in {0, 1, 2, 3}. orientation_agents[i] represents the index of its orientation in the env.
    # The orientation of an agent will have an impact on the way the agent's surroundings are perceived, because a certain rotation will be performed on the agent's vision in comparison to the traditional map[x-v:x+v+1, y-v:y+v+1, :] vision.
    # The angle the agent is facing is given by orientation_agents[i] * 90 degrees (modulo 360 degrees), where 0 is facing north.
    orientation_agents: jnp.ndarray  # (n_max_agents,) in {0, 1, 2, 3}
    # Whether the agents exist or not, of shape (n_max_agents,) and of values in {0, 1}. are_existing_agents[i] represents whether the i-th agent actually exists in the environment and should interact with it.
    # An non existing agent is called a Ghost Agent and is only kept as a placeholder in the positions_agents array, in order to keep the array of positions_agents of shape (n_max_agents, 2).
    are_existing_agents: jnp.ndarray  # (n_max_agents,) in {0, 1}
    # The energy level of the agents, of shape (n_max_agents,). energy_agents[i] represents the energy level of the i-th agent.
    energy_agents: jnp.ndarray  # (n_max_agents,) in [0, +inf)
    # The age of the agents
    age_agents: jnp.ndarray  # (n_max_agents,) in [0, +inf)
    # The appearance of the agent, encoded as a vector in R^dim_appearance. appearance_agents[i, :] represents the appearance of the i-th agent.
    # The appearance of an agent allows the agents to distinguish their genetic proximity, as agents with similar appearances are more likely to be genetically close.
    # By convention : a non-agent has an appearance of zeros, the common ancestors have an appearance of ones, and m superposed agents have an appearance of their average.
    appearance_agents: jnp.ndarray  # (n_max_agents, dim_appearance) in R


@dataclass
class StateEnvGridworld(StateEnv):
    # The current timestep of the environment
    timestep: int

    # The current map of the environment, of shape (H, W, C) where C is the number of channels used to represent the environment
    map: jnp.ndarray  # (height, width, dim_tile) in R

    # The latitude of the sun (the row of the map where the sun is). It represents entirely the sun location.
    latitude_sun: int

    # The state of the agents in the environment
    agents: AgentGriworld  # Batched

    # The lifespan and population aggregators
    metrics_lifespan: List[PyTreeNode]
    metrics_population: List[PyTreeNode]

    # The last n_steps_per_video frames of the video
    video: jnp.ndarray  # (n_steps_per_video, height, width, 3) in [0, 1]
    video_agent: jnp.ndarray  # (n_steps_per_video, 2*v+1, 2*v+1, 3) in [0, 1]


class GridworldEnv(EcoEnvironment):
    """A Gridworld environment."""

    def __init__(
        self,
        config: Dict[str, Any],
        n_agents_max: int,
        n_agents_initial: int,
    ) -> None:
        """Initialize an instance of the Gridworld environment. This class allows to deal in a comprehensive way with a Gridworld environment
        that represents the world with which the agents interact. It is purely agnostic of the agents and their learning algorithms.

        In order to apply JAX transformation to such an OOP class, the following principles are applied:
        - the environmental parameters than are not changing during the simulation are stored in the class attributes, e.g. self.width, self.period_sun, etc.
        - the environmental objects that will change of value through the simulation are stored in the state, which is an object from a class inheriting the flax.struct.dataclass,
          which allows to apply JAX transformations to the object.

        The pipeline of the environment is the following:
        >>> env = GridworldEnv(config, n_agents_max, n_agents_initial)
        >>> (
        >>>     observations_agents,
        >>>     eco_information,
        >>>     done,
        >>>     info,
        >>> ) = env.reset(key_random)
        >>>
        >>> while not done:
        >>>
        >>>     env.render()
        >>>
        >>>     actions = ...
        >>>
        >>>     key_random, subkey = random.split(key_random)
        >>>     (
        >>>         observations_agents,
        >>>         eco_information,
        >>>         done_env,
        >>>         info_env,
        >>>     ) = env.step(
        >>>         key_random=subkey,
        >>>         actions=actions,
        >>>     )
        >>>

        Args:
            config (Dict[str, Any]): the configuration of the environment
            n_agents_max (int): the maximum number of agents the environment can handle
            n_agents_initial (int): the initial number of agents in the environment. They are for now randomly placed in the environment.
        """
        self.config = config
        self.n_agents_max = n_agents_max
        self.n_agents_initial = n_agents_initial
        assert (
            self.n_agents_initial <= self.n_agents_max
        ), "n_agents_initial must be less than or equal to n_agents_max"
        # Environment Parameters
        self.width: int = config["width"]
        self.height: int = config["height"]
        self.is_terminal: bool = config["is_terminal"]
        self.list_names_channels: List[str] = [
            "sun",
            "plants",
            "agents",
        ]
        self.list_names_channels += [
            f"appearance_{i}" for i in range(config["dim_appearance"])
        ]
        self.dict_name_channel_to_idx: Dict[str, int] = {
            name_channel: idx_channel
            for idx_channel, name_channel in enumerate(self.list_names_channels)
        }
        self.n_channels_map: int = len(self.dict_name_channel_to_idx)
        self.list_indexes_channels_visual_field: List[int] = []
        for name_channel in config["list_channels_visual_field"]:
            assert name_channel in self.dict_name_channel_to_idx, "Channel not found"
            self.list_indexes_channels_visual_field.append(
                self.dict_name_channel_to_idx[name_channel]
            )
        self.n_channels_visual_field: int = len(self.list_indexes_channels_visual_field)
        # Metrics parameters
        self.names_measures: List[str] = sum(
            [names for type_measure, names in config["metrics"]["measures"].items()], []
        )
        self.behavior_measures_on_render: List[str] = config["metrics"][
            "behavior_measures_on_render"
        ]
        # Video parameters
        self.cfg_video = config["metrics"]["config_video"]
        self.do_video: bool = self.cfg_video["do_video"]
        self.do_agent_video: bool = self.cfg_video["do_agent_video"]
        self.n_steps_per_video: int = self.cfg_video["n_steps_per_video"]
        self.t_last_video_rendered: int = -self.n_steps_per_video
        self.n_steps_min_between_videos = self.cfg_video["n_steps_min_between_videos"]
        self.fps_video: int = self.cfg_video["fps_video"]
        self.dir_videos: str = self.cfg_video["dir_videos"]
        os.makedirs(self.dir_videos, exist_ok=True)
        os.makedirs(os.path.join(self.dir_videos, "videos_agents"), exist_ok=True)
        self.height_max_video: int = self.cfg_video["height_max_video"]
        self.width_max_video: int = self.cfg_video["width_max_video"]
        self.dict_name_channel_to_color_tag: Dict[str, str] = self.cfg_video[
            "dict_name_channel_to_color_tag"
        ]
        self.color_tag_background = try_get(
            self.config, "color_background", default="white"
        )
        self.color_tag_unknown_channel = try_get(
            self.config, "color_unknown_channel", default="black"
        )
        self.dict_idx_channel_to_color_tag: Dict[int, str] = {}
        self.dict_idx_channel_to_color_tag_agent: Dict[int, str] = {}
        for name_channel, idx_channel in self.dict_name_channel_to_idx.items():
            if name_channel in self.dict_name_channel_to_color_tag:
                self.dict_idx_channel_to_color_tag[idx_channel] = (
                    self.dict_name_channel_to_color_tag[name_channel]
                )
            else:
                self.dict_idx_channel_to_color_tag[idx_channel] = (
                    self.color_tag_unknown_channel
                )
        for idx_agent_channel, name_channel in enumerate(
            config["list_channels_visual_field"]
        ):
            if name_channel in self.dict_name_channel_to_color_tag:
                self.dict_idx_channel_to_color_tag_agent[idx_agent_channel] = (
                    self.dict_name_channel_to_color_tag[name_channel]
                )
            else:
                self.dict_idx_channel_to_color_tag_agent[idx_agent_channel] = (
                    self.color_tag_unknown_channel
                )
        # Sun Parameters
        self.period_sun: int = config["period_sun"]
        self.method_sun: str = config["method_sun"]
        self.radius_sun_effect: int = config["radius_sun_effect"]
        self.radius_sun_perception: int = config["radius_sun_perception"]
        # Plants Dynamics
        self.proportion_plant_initial: float = config["proportion_plant_initial"]
        self.logit_p_base_plant_growth: float = logit(config["p_base_plant_growth"])
        self.logit_p_base_plant_death: float = logit(config["p_base_plant_death"])
        self.factor_sun_effect: float = config["factor_sun_effect"]
        self.factor_plant_reproduction: float = config["factor_plant_reproduction"]
        self.radius_plant_reproduction: int = config["radius_plant_reproduction"]
        self.kernel_plant_reproduction = jnp.ones(
            (
                config["radius_plant_reproduction"],
                config["radius_plant_reproduction"],
            )
        ) / (config["radius_plant_reproduction"] ** 2)
        self.factor_plant_asphyxia: float = config["factor_plant_asphyxia"]
        self.radius_plant_asphyxia: int = config["radius_plant_asphyxia"]
        self.kernel_plant_asphyxia = jnp.ones(
            (config["radius_plant_asphyxia"], config["radius_plant_asphyxia"])
        ) / (config["radius_plant_asphyxia"] ** 2)

        # ======================== Agent Parameters ========================

        # Observations
        self.list_observations: List[str] = config["list_observations"]
        assert (
            len(self.list_observations) > 0
        ), "The list of observations must be non-empty"

        @dataclass
        class ObservationAgentGridworld(ObservationAgent):
            # The visual field of the agent, of shape (2v+1, 2v+1, n_channels_visual_field)
            if "visual_field" in self.list_observations:
                visual_field: jnp.ndarray  # (2v+1, 2v+1, n_channels_visual_field) in R

            # The energy level of an agent, of shape () and in [0, +inf).
            if "energy" in self.list_observations:
                energy: jnp.ndarray

            # The age of an agent, of shape () and in [0, +inf).
            if "age" in self.list_observations:
                age: jnp.ndarray

        self.ObservationAgentGridworld = ObservationAgentGridworld

        # Create the observation space
        observation_dict = {}
        if "visual_field" in self.list_observations:
            self.vision_range_agent: int = config["vision_range_agent"]
            self.grid_indexes_vision_x, self.grid_indexes_vision_y = jnp.meshgrid(
                jnp.arange(-self.vision_range_agent, self.vision_range_agent + 1),
                jnp.arange(-self.vision_range_agent, self.vision_range_agent + 1),
                indexing="ij",
            )
            observation_dict["visual_field"] = ContinuousSpace(
                shape=(
                    2 * self.vision_range_agent + 1,
                    2 * self.vision_range_agent + 1,
                    self.n_channels_visual_field,
                ),
                low=None,
                high=None,
            )
        if "energy" in self.list_observations:
            observation_dict["energy"] = ContinuousSpace(shape=(), low=0, high=None)
        if "age" in self.list_observations:
            observation_dict["age"] = ContinuousSpace(shape=(), low=0, high=None)
        self.observation_space = DictSpace(observation_dict)

        # Actions
        self.list_actions: List[str] = config["list_actions"]
        assert len(self.list_actions) > 0, "The list of actions must be non-empty"
        self.action_to_idx: Dict[str, int] = {
            action: idx for idx, action in enumerate(self.list_actions)
        }
        self.n_actions = len(self.list_actions)

        # Agent's internal dynamics
        self.age_max: int = config["age_max"]
        self.energy_initial: float = config["energy_initial"]
        self.energy_food: float = config["energy_food"]
        self.energy_thr_death: float = config["energy_thr_death"]
        self.energy_req_reprod: float = config["energy_req_reprod"]
        self.energy_cost_reprod: float = config["energy_cost_reprod"]
        self.energy_transfer_loss: float = config.get("energy_transfer_loss", 0.0)
        self.energy_transfer_gain: float = config.get("energy_transfer_gain", 0.0)
        # Other
        self.fill_value: int = self.n_agents_max

    def reset(
        self,
        key_random: jnp.ndarray,
    ) -> Tuple[
        StateEnvGridworld,
        ObservationAgent,
        EcoInformation,
        bool,
        Dict[str, Any],
    ]:
        idx_sun = self.dict_name_channel_to_idx["sun"]
        idx_plants = self.dict_name_channel_to_idx["plants"]
        idx_agents = self.dict_name_channel_to_idx["agents"]
        H, W = self.height, self.width
        # Initialize the map
        map = jnp.zeros(shape=(H, W, self.n_channels_map))
        # Initialize the sun
        if self.method_sun != "none":
            latitude_sun = H // 2
            latitudes = jnp.arange(H)
            distance_from_sun = jnp.minimum(
                jnp.abs(latitudes - latitude_sun),
                H - jnp.abs(latitudes - latitude_sun),
            )
            effect = jnp.clip(1 - distance_from_sun / self.radius_sun_effect, 0, 1)
            effect_map = jnp.repeat(effect[:, None], W, axis=1)
            map = map.at[:, :, idx_sun].set(effect_map)
        else:
            latitude_sun = None
        # Initialize the plants
        key_random, subkey = jax.random.split(key_random)
        map = map.at[:, :, idx_plants].set(
            jax.random.bernoulli(
                key=subkey,
                p=self.proportion_plant_initial,
                shape=(H, W),
            )
        )
        # Initialize the agents
        key_random, subkey = jax.random.split(key_random)
        are_existing_agents = jnp.array(
            [i < self.n_agents_initial for i in range(self.n_agents_max)],
            dtype=jnp.bool_,
        )
        positions_agents = jax.random.randint(
            key=subkey,
            shape=(self.n_agents_max, 2),
            minval=0,
            maxval=max(H, W),
        )
        positions_agents %= jnp.array([H, W])
        map = map.at[
            positions_agents[:, 0],
            positions_agents[:, 1],
            idx_agents,
        ].add(are_existing_agents)

        key_random, subkey = jax.random.split(key_random)
        orientation_agents = jax.random.randint(
            key=subkey,
            shape=(self.n_agents_max,),
            minval=0,
            maxval=4,
        )
        energy_agents = jnp.ones(self.n_agents_max) * self.energy_initial
        age_agents = jnp.zeros(self.n_agents_max)
        appearance_agents = (
            jnp.zeros((self.n_agents_max, self.config["dim_appearance"]))
            .at[: self.n_agents_initial, :]
            .set(1)
        )

        # Initialize the agents
        agents = AgentGriworld(
            positions_agents=positions_agents,
            orientation_agents=orientation_agents,
            are_existing_agents=are_existing_agents,
            energy_agents=energy_agents,
            age_agents=age_agents,
            appearance_agents=appearance_agents,
        )

        # Initialize the metrics
        self.aggregators_lifespan: List[Aggregator] = []
        list_metrics_lifespan: List[PyTreeNode] = []
        for config_agg in self.config["metrics"]["aggregators_lifespan"]:
            agg: Aggregator = instantiate_class(**config_agg)
            self.aggregators_lifespan.append(agg)
            list_metrics_lifespan.append(agg.get_initial_metrics())

        self.aggregators_population: List[Aggregator] = []
        list_metrics_population: List[PyTreeNode] = []
        for config_agg in self.config["metrics"]["aggregators_population"]:
            agg: Aggregator = instantiate_class(**config_agg)
            self.aggregators_population.append(agg)
            list_metrics_population.append(agg.get_initial_metrics())

        # Initialize the video memory
        video = jnp.zeros((self.n_steps_per_video, H, W, 3))
        video_agent = jnp.zeros(
            (
                self.n_steps_per_video,
                2 * self.vision_range_agent + 1,
                2 * self.vision_range_agent + 1,
                3,
            )
        )

        # Initialize ecological informations
        are_newborns_agents = jnp.zeros(self.n_agents_max, dtype=jnp.bool_)
        are_dead_agents = jnp.zeros(self.n_agents_max, dtype=jnp.bool_)
        indexes_parents_agents = jnp.full((self.n_agents_max, 1), self.fill_value)
        eco_information = EcoInformation(
            are_newborns_agents=are_newborns_agents,
            indexes_parents=indexes_parents_agents,
            are_just_dead_agents=are_dead_agents,
        )

        # Initialize the state
        state = StateEnvGridworld(
            timestep=0,
            map=map,
            latitude_sun=latitude_sun,
            agents=agents,
            metrics_lifespan=list_metrics_lifespan,
            metrics_population=list_metrics_population,
            video=video,
            video_agent=video_agent,
        )

        # Return the information required by the agents
        observations_agents, _ = self.get_observations_agents(state=state)
        return (
            state,
            observations_agents,
            eco_information,
            jnp.array(False),
            {},
        )

    def step(
        self,
        state: StateEnvGridworld,
        actions: jnp.ndarray,
        key_random: jnp.ndarray,
        state_species: Optional[StateSpecies] = None,
    ) -> Tuple[
        StateEnvGridworld,
        ObservationAgent,
        EcoInformation,
        bool,
        Dict[str, Any],
    ]:
        """A step of the environment. This function will update the environment according to the actions of the agents.

        Args:
            state (StateEnvGridworld): the state of the environment at timestep t
            actions (jnp.ndarray): the actions of the agents reacting to the environment at timestep t
            key_random (jnp.ndarray): the random key used to generate random numbers
            state_species (Optional[StateSpecies]): the state of the species at timestep t, for computing behavior metrics if necessary

        Returns:
            state_new (StateEnvGridworld): the new state of the environment at timestep t+1
            observations_agents (ObservationAgent): the observations of the agents at timestep t+1
            eco_information (EcoInformation): the ecological information of the environment regarding what happened at t. It should contain the following:
                1) are_newborns_agents (jnp.ndarray): a boolean array indicating which agents are newborns at this step
                2) indexes_parents_agents (jnp.ndarray): an array indicating the indexes of the parents of the newborns at this step
                3) are_dead_agents (jnp.ndarray): a boolean array indicating which agents are dead at this step (i.e. they were alive at t but not at t+1)
                    Note that an agent index could see its are_dead_agents value be False while its are_newborns_agents value is True, if the agent die and another agent is born at the same index
            done (bool): whether the environment is done
            info (Dict[str, Any]): additional information about the environment at timestep t
        """

        # Initialize the measures dictionnary. This will be used to store the measures of the environment at this step.
        state_old = state
        dict_measures_all: Dict[str, jnp.ndarray] = {}
        t = state.timestep

        # ============ (1) Agents interaction with the environment ============
        # Apply the actions of the agents on the environment
        key_random, subkey = jax.random.split(key_random)
        state, dict_measures = self.step_action_agents(
            state=state, actions=actions, key_random=subkey
        )
        dict_measures_all.update(dict_measures)

        # ============ (2) Agents reproduce ============
        key_random, subkey = jax.random.split(key_random)
        state, are_newborns_agents, indexes_parents_agents, dict_measures = (
            self.step_reproduce_agents(state=state, actions=actions, key_random=subkey)
        )
        dict_measures_all.update(dict_measures)

        # ============ (3) Extract the observations of the agents (and some updates) ============

        H, W, C = state.map.shape
        idx_agents = self.dict_name_channel_to_idx["agents"]

        # Recreate the map of agents
        map_agents_new = (
            jnp.zeros((H, W))
            .at[
                state.agents.positions_agents[:, 0],
                state.agents.positions_agents[:, 1],
            ]
            .add(state.agents.are_existing_agents)
        )

        # Recreate the map of appearances
        map_appearances_new = jnp.zeros((H, W, self.config["dim_appearance"]))
        map_appearances_new = map_appearances_new.at[
            state.agents.positions_agents[:, 0],
            state.agents.positions_agents[:, 1],
            :,
        ].add(
            state.agents.appearance_agents * state.agents.are_existing_agents[:, None]
        )
        map_appearances_new /= jnp.maximum(1, map_agents_new[:, :][:, :, None])

        # Update the state
        map_new = state.map.at[:, :, idx_agents].set(map_agents_new)
        map_new = map_new.at[:, :, idx_agents + 1 :].set(map_appearances_new)
        state: StateEnvGridworld = state.replace(
            map=map_new,
            timestep=t + 1,
            agents=state.agents.replace(age_agents=state.agents.age_agents + 1),
        )
        # Extract the observations of the agents
        observations_agents, dict_measures = self.get_observations_agents(state=state)
        video_agent = state.video_agent.at[t % self.n_steps_per_video].set(
            self.get_RGB_map(
                images=observations_agents["visual_field"][0],
                dict_idx_channel_to_color_tag=self.dict_idx_channel_to_color_tag_agent,
            )
        )
        state = state.replace(video_agent=video_agent)
        dict_measures_all.update(dict_measures)

        # ============ (4) Get the ecological information ============
        are_just_dead_agents = state.agents.are_existing_agents & (
            ~state.agents.are_existing_agents
            | (state.agents.age_agents < state.agents.age_agents)
        )
        eco_information = EcoInformation(
            are_newborns_agents=are_newborns_agents,
            indexes_parents=indexes_parents_agents,
            are_just_dead_agents=are_just_dead_agents,
        )

        # ============ (5) Check if the environment is done ============
        if self.is_terminal:
            done = ~jnp.any(state.agents.are_existing_agents)
        else:
            def cb(do_print : bool):
                if do_print:
                    print("Environment terminated.")
            jax.debug.callback(callback=cb, do_print=~jnp.any(state_new.agents.are_existing_agents))
            done = False

        # ============ (6) Compute the metrics ============

        # Compute some measures
        dict_measures = self.compute_measures(
            state=state_old,
            actions=actions,
            state_new=state,
            key_random=subkey,
            state_species=state_species,
        )
        dict_measures_all.update(dict_measures)

        # Set the measures to NaN for the agents that are not existing
        for name_measure, measures in dict_measures_all.items():
            if name_measure not in self.config["metrics"]["measures"]["environmental"]:
                dict_measures_all[name_measure] = jnp.where(
                    state.agents.are_existing_agents,
                    measures,
                    jnp.nan,
                )

        # Update and compute the metrics
        state, dict_metrics = self.compute_metrics(
            state=state_old, state_new=state, dict_measures=dict_measures_all
        )
        info = {"metrics": dict_metrics}

        # ============ (7) Manage the video ============
        # Reset the video to empty if t = 0 mod n_steps_per_video
        video = jax.lax.cond(
            t % self.n_steps_per_video == 0,
            lambda _: jnp.zeros((self.n_steps_per_video, H, W, 3)),
            lambda _: state.video,
            operand=None,
        )
        video_agent = jax.lax.cond(
            t % self.n_steps_per_video == 0,
            lambda _: jnp.zeros(
                (
                    self.n_steps_per_video,
                    2 * self.vision_range_agent + 1,
                    2 * self.vision_range_agent + 1,
                    3,
                )
            ),
            lambda _: state.video_agent,
            operand=None,
        )
        # Add the new frame to the video
        video = state.video.at[t % self.n_steps_per_video].set(
            self.get_RGB_map(
                images=state.map,
                dict_idx_channel_to_color_tag=self.dict_idx_channel_to_color_tag,
            )
        )
        state = state.replace(video=video)

        # Return the new state and observations
        return (
            state,
            observations_agents,
            eco_information,
            done,
            info,
        )

    def get_observation_space(self) -> DictSpace:
        return self.observation_space

    def get_action_space(self) -> ContinuousSpace:
        return DiscreteSpace(n=self.n_actions)

    def render(self, state: StateEnvGridworld, force_render: bool = False) -> None:
        """The rendering function of the environment. It saves the RGB map of the environment as a video."""
        t = state.timestep

        def save_video(video: jnp.ndarray, filename: str) -> None:
            tqdm.write(f"Rendering video : {filename}...")
            video_writer = VideoRecorder(filename=filename, fps=self.fps_video)
            for t_ in range(t, t + self.n_steps_per_video):
                t_ = t_ % self.n_steps_per_video
                if t_ >= t:
                    continue
                image = video[t_]
                image = self.upscale_image(image)
                video_writer.add(image)
            video_writer.close()

        if (
            t >= self.n_steps_per_video
            and t >= self.t_last_video_rendered + self.n_steps_min_between_videos
        ) or force_render:
            self.t_last_video_rendered = t
            # Render map
            if self.do_video:
                save_video(
                    filename=f"{self.dir_videos}/video_{max(0, t-self.n_steps_per_video)}_to_{t}.mp4",
                    video=state.video,
                )
            if self.do_agent_video:
                save_video(
                    filename=f"{self.dir_videos}/videos_agents/video_agent_{max(0, t-self.n_steps_per_video)}_to_{t}.mp4",
                    video=state.video_agent,
                )

    # ================== Helper functions ==================

    def get_RGB_map(
        self, images: jnp.ndarray, dict_idx_channel_to_color_tag: Dict[int, str]
    ) -> jnp.ndarray:
        """Get the RGB map by applying a color to each channel of a list of grey images and blend them together

        Args:
            images (np.ndarray): the array of grey images, of shape (height, width, channels)
            dict_idx_channel_to_color_tag (Dict[int, tuple]): a mapping from channel index to color tag.
                A color tag is a tuple of 3 floats between 0 and 1

        Returns:
            np.ndarray: the blended image, of shape (height, width, 3), with the color applied to each channel,
                with pixel values between 0 and 1
        """
        # Initialize an empty array to store the blended image
        assert (
            self.color_tag_background in DICT_COLOR_TAG_TO_RGB
        ), f"Unknown color tag: {self.color_tag_background}. Pick among {list(DICT_COLOR_TAG_TO_RGB.keys())}"
        background = jnp.array(
            DICT_COLOR_TAG_TO_RGB[self.color_tag_background], dtype=jnp.float32
        )
        blended_image = background * jnp.ones(
            images.shape[:2] + (3,), dtype=jnp.float32
        )

        # Iterate over each channel and apply the corresponding color.
        # For each channel, we set the color at each tile to the channel colour
        # with an intensity proportional to the number of entities (of that channel)
        # in the tile, with nonzero intensities scaled to be between 0.3 and 1
        for channel_idx, color_tag in dict_idx_channel_to_color_tag.items():
            channel_name = self.list_names_channels[channel_idx]
            if channel_name not in self.dict_name_channel_to_color_tag:
                continue

            delta = jnp.array(
                DICT_COLOR_TAG_TO_RGB[color_tag], dtype=jnp.float32
            ) - jnp.array([1, 1, 1], dtype=jnp.float32)
            img = images[:, :, channel_idx][:, :, None]
            intensity = jnp.where(img > 0, img / jnp.maximum(1, jnp.max(img)), 0)
            intensity = jnp.where(intensity > 0, (intensity * 0.7) + 0.3, 0)
            blended_image += delta * intensity

        # Clip all rgb values to be between 0 and 1
        return jnp.clip(blended_image, 0, 1)

    def upscale_image(self, image: jnp.ndarray) -> jnp.ndarray:
        """Upscale an image to a maximum size while keeping the aspect ratio.

        Args:
            image (jnp.ndarray): the image to scale, of shape (H, W, C)

        Returns:
            jnp.ndarray: the scaled image, of shape (H', W', C), with H' <= self.height_max_video and W' <= self.width_max_video
        """
        H, W, C = image.shape
        upscale_factor = min(self.height_max_video / H, self.width_max_video / W)
        upscale_factor = int(upscale_factor)
        assert upscale_factor >= 1, "The upscale factor must be at least 1"
        image_upscaled = jax.image.resize(
            image,
            shape=(H * upscale_factor, W * upscale_factor, C),
            method="nearest",
        )
        return image_upscaled

    def step_grow_plants(
        self, state: StateEnvGridworld, key_random: jnp.ndarray
    ) -> jnp.ndarray:
        """Modify the state of the environment by growing the plants."""
        idx_sun = self.dict_name_channel_to_idx["sun"]
        idx_plants = self.dict_name_channel_to_idx["plants"]
        map_plants = state.map[:, :, self.dict_name_channel_to_idx["plants"]]
        map_n_plant_in_radius_plant_reproduction = convolve2d(
            map_plants,
            self.kernel_plant_reproduction,
            mode="same",
        )
        map_n_plant_in_radius_plant_asphyxia = convolve2d(
            map_plants,
            self.kernel_plant_asphyxia,
            mode="same",
        )
        map_sun = state.map[:, :, idx_sun]
        logits_plants = (
            self.logit_p_base_plant_growth * (1 - map_plants)
            + (1 - self.logit_p_base_plant_death) * map_plants
            + self.factor_sun_effect * map_sun
            + self.factor_plant_reproduction * map_n_plant_in_radius_plant_reproduction
            - self.factor_plant_asphyxia * map_n_plant_in_radius_plant_asphyxia
        )
        logits_plants = jnp.clip(logits_plants, -10, 10)
        map_plants_probs = sigmoid(x=logits_plants)
        key_random, subkey = jax.random.split(key_random)
        map_plants = jax.random.bernoulli(
            key=subkey,
            p=map_plants_probs,
            shape=map_plants.shape,
        )
        return state.replace(map=state.map.at[:, :, idx_plants].set(map_plants))

    def step_update_sun(
        self, state: StateEnvGridworld, key_random: jnp.ndarray
    ) -> StateEnvGridworld:
        """Modify the state of the environment by updating the sun.
        The method of updating the sun is defined by the attribute self.method_sun.
        """
        # Update the latitude of the sun depending on the method
        idx_sun = self.dict_name_channel_to_idx["sun"]
        H, W, C = state.map.shape
        if self.method_sun == "none":
            return state
        elif self.method_sun == "fixed":
            return state
        elif self.method_sun == "random":
            latitude_sun = jax.random.randint(
                key=key_random,
                minval=0,
                maxval=H,
                shape=(),
            )
        elif self.method_sun == "brownian":
            latitude_sun = state.latitude_sun + (
                jax.random.normal(
                    key=key_random,
                    shape=(),
                )
                * H
                / 2
                / jax.numpy.sqrt(self.period_sun)
            )
        elif self.method_sun == "sine":
            latitude_sun = H // 2 + H // 2 * jax.numpy.sin(
                2 * jax.numpy.pi * state.timestep / self.period_sun
            )
        elif self.method_sun == "linear":
            latitude_sun = H // 2 + H * state.timestep // self.period_sun
        else:
            raise ValueError(f"Unknown method_sun: {self.method_sun}")
        latitude_sun = jax.numpy.round(latitude_sun).astype(jnp.int32)
        latitude_sun = latitude_sun % H
        shift = latitude_sun - state.latitude_sun
        return state.replace(
            latitude_sun=latitude_sun,
            map=state.map.at[:, :, idx_sun].set(
                jnp.roll(state.map[:, :, idx_sun], shift, axis=0)
            ),
        )

    def get_single_agent_new_position_and_orientation(
        self,
        agent_position: jnp.ndarray,
        agent_orientation: jnp.ndarray,
        action: int,
    ) -> Tuple[jnp.ndarray, jnp.ndarray]:
        """Get the new position and orientation of a single agent.
        Args:
            agent_position (jnp.ndarray): the position of the agent, of shape (2,)
            agent_orientation (jnp.ndarray): the orientation of the agent, of shape ()
            action (int): the action of the agent, an integer between 0 and self.n_actions - 1

        Returns:
            jnp.ndarray: the new position of the agent, of shape (2,)
            jnp.ndarray: the new orientation of the agent, of shape ()
        """
        H, W = self.height, self.width
        condlist: List[jnp.ndarray] = []
        choicelist_position: List[jnp.ndarray] = []
        choicelist_orientation: List[jnp.ndarray] = []
        for name_action_move in ["forward", "backward", "left", "right"]:
            # Check if the action is a move action
            if name_action_move in self.list_actions:
                # Add the action to the list of possible actions related to moving
                condlist.append(action == self.action_to_idx[name_action_move])
                # Add the new orientation to the list of possible orientations
                if name_action_move == "forward":
                    direction = 0
                elif name_action_move == "backward":
                    direction = 2
                elif name_action_move == "left":
                    direction = 1
                elif name_action_move == "right":
                    direction = 3
                else:
                    raise ValueError(f"Incorrect implementation")
                agent_orientation_new = (agent_orientation + direction) % 4
                choicelist_orientation.append(agent_orientation_new)
                # Add the new position to the list of possible positions
                angle_new = agent_orientation_new * jnp.pi / 2
                d_position = jnp.array(
                    [jnp.cos(angle_new), -jnp.sin(angle_new)]
                ).astype(jnp.int32)
                agent_position_new = agent_position + d_position
                agent_position_new = agent_position_new % jnp.array([H, W])
                choicelist_position.append(agent_position_new)

        # Select the new position and orientation of the agent based on the action
        agent_position_new = jnp.select(
            condlist=condlist,
            choicelist=choicelist_position,
            default=agent_position,
        )

        agent_orientation_new = jnp.select(
            condlist=condlist,
            choicelist=choicelist_orientation,
            default=agent_orientation,
        )

        return agent_position_new, agent_orientation_new

    def step_action_agents(
        self,
        state: StateEnvGridworld,
        actions: jnp.ndarray,
        key_random: jnp.ndarray,
    ) -> Tuple[StateEnvGridworld, Dict[str, jnp.ndarray]]:
        """Modify the state of the environment by applying the actions of the agents."""
        H, W, C = state.map.shape
        idx_plants = self.dict_name_channel_to_idx["plants"]
        idx_agents = self.dict_name_channel_to_idx["agents"]
        map_plants = state.map[..., idx_plants]
        map_agents = state.map[..., idx_agents]
        dict_measures: Dict[str, jnp.ndarray] = {}

        # ====== Compute the new positions and orientations of all the agents ======
        get_many_agents_new_position_and_orientation = jax.vmap(
            self.get_single_agent_new_position_and_orientation, in_axes=(0, 0, 0)
        )
        positions_agents_new, orientation_agents_new = (
            get_many_agents_new_position_and_orientation(
                state.agents.positions_agents,
                state.agents.orientation_agents,
                actions,
            )
        )

        # ====== Perform the eating action of the agents ======
        if "eat" in self.list_actions:
            # If "eat" is in the list of actions, then the agents have to take the action "eat" to eat
            are_agents_eating = state.agents.are_existing_agents & (
                actions == self.action_to_idx["eat"]
            )
        else:
            # Else, agents are eating passively
            are_agents_eating = state.agents.are_existing_agents

        map_agents_try_eating = (
            jnp.zeros_like(map_agents)
            .at[positions_agents_new[:, 0], positions_agents_new[:, 1]]
            .add(are_agents_eating)
        )  # map of the number of (existing) agents trying to eat at each cell

        map_food_energy_bonus_available_per_agent = (
            self.energy_food * map_plants / jnp.maximum(1, map_agents_try_eating)
        )  # map of the energy available at each cell per (existing) agent trying to eat
        food_energy_bonus = (
            map_food_energy_bonus_available_per_agent[
                positions_agents_new[:, 0], positions_agents_new[:, 1]
            ]
            * are_agents_eating
        )
        if "amount_food_eaten" in self.names_measures:
            dict_measures["amount_food_eaten"] = food_energy_bonus
        energy_agents_new = state.agents.energy_agents + food_energy_bonus

        # Remove plants that have been eaten
        map_plants -= map_agents_try_eating * map_plants
        map_plants = jnp.clip(map_plants, 0, 1)

        # ====== Handle any energy transfer actions ======
        if "transfer" in self.list_actions:
            # Check if any agents are transferring energy
            are_agents_transferring = state.agents.are_existing_agents & (
                actions == self.action_to_idx["transfer"]
            )
            # compute pairwise manhattan distance between agents
            distances = jnp.sum(
                jnp.abs(positions_agents_new[:, None] - positions_agents_new[None, :]),
                axis=-1,
            )

            def per_agent_helper_fn(i):
                # don't allow both eating and transferring in one timestep
                is_transfer = (
                    state.agents.are_existing_agents[i] & are_agents_transferring[i]
                )

                # energy can only be transferred to agents on the same or a directly adjacent tile
                are_receiving = state.agents.are_existing_agents & (
                    distances[i, :] <= 1
                )

                # ensure there are other agents to transfer to, i.e. don't allow self-transfer
                is_transfer &= jnp.sum(are_receiving) > 1

                loss = is_transfer * self.energy_transfer_loss
                gain = (
                    is_transfer
                    * self.energy_transfer_gain
                    / jnp.maximum(1, jnp.sum(are_receiving))
                )
                return jnp.zeros_like(state.agents.energy_agents).at[i].add(-loss) + (
                    gain * are_receiving
                ).astype(jnp.float32)

            transfer_delta_energy = jax.vmap(per_agent_helper_fn, in_axes=0)(
                jnp.arange(state.agents.energy_agents.size)
            ).sum(axis=0)
            energy_agents_new += transfer_delta_energy

            # log the net energy transfer (should always be >= 0)
            if "net_energy_transfer_per_capita" in self.names_measures:
                dict_measures["net_energy_transfer_per_capita"] = (
                    transfer_delta_energy.sum() / state.agents.are_existing_agents.sum()
                )

        # ====== Update the physical status of the agents ======
        energy_agents_new -= 1
        are_existing_agents_new = (
            (energy_agents_new > self.energy_thr_death)
            & state.agents.are_existing_agents
            & (state.agents.age_agents < self.age_max)
        )
        appearance_agents_new = (
            state.agents.appearance_agents * are_existing_agents_new[:, None]
        )

        # Update the state
        agents_new = state.agents.replace(
            positions_agents=positions_agents_new,
            orientation_agents=orientation_agents_new,
            energy_agents=energy_agents_new,
            are_existing_agents=are_existing_agents_new,
            appearance_agents=appearance_agents_new,
        )
        state = state.replace(
            map=state.map.at[:, :, idx_plants].set(map_plants),
            agents=agents_new,
        )

        # Update the sun
        key_random, subkey = jax.random.split(key_random)
        state = self.step_update_sun(state=state, key_random=subkey)
        # Grow plants
        key_random, subkey = jax.random.split(key_random)
        state = self.step_grow_plants(state=state, key_random=subkey)

        # Return the new state, as well as some metrics
        return state, dict_measures

    def step_reproduce_agents(
        self,
        state: StateEnvGridworld,
        actions: jnp.ndarray,
        key_random: jnp.ndarray,
    ) -> Tuple[StateEnvGridworld, jnp.ndarray, jnp.ndarray]:
        """Reproduce the agents in the environment."""
        dict_measures = {}

        # Detect which agents are trying to reproduce
        are_existing_agents = state.agents.are_existing_agents
        are_agents_trying_reprod = (
            state.agents.energy_agents > self.energy_req_reprod
        ) & are_existing_agents
        if "reproduce" in self.list_actions:
            are_agents_trying_reprod &= actions == self.action_to_idx["reproduce"]

        # # For test
        # are_existing_agents = jnp.array([False, False, False, False, True, True, True, True, True, False])
        # are_agents_trying_reprod = jnp.array([False, False, False, False, False, False, False, False, False, False])

        # Compute the number of newborns. If there are more agents trying to reproduce than there are ghost agents, only the first n_ghost_agents agents will be able to reproduce.
        n_agents_trying_reprod = jnp.sum(are_agents_trying_reprod)
        n_ghost_agents = jnp.sum(~are_existing_agents)
        n_newborns = jnp.minimum(n_agents_trying_reprod, n_ghost_agents)

        # Compute which agents are actually reproducing
        try_reprod_mask = are_agents_trying_reprod.astype(
            jnp.int32
        )  # 1_(agent i tries to reproduce) for i
        cumsum_repro_attempts = jnp.cumsum(
            try_reprod_mask
        )  # number of agents that tried to reproduce before agent i
        are_agents_reproducing = (
            cumsum_repro_attempts <= n_newborns
        ) & are_agents_trying_reprod  # whether i tried to reproduce and is allowed to reproduce

        if "amount_children" in self.names_measures:
            dict_measures["amount_children"] = are_agents_reproducing

        # Get the indices of the ghost agents. To have constant (n_max_agents,) shape, we fill the remaining indices with the value self.n_agents_max (which will have no effect as an index of (n_agents_max,) array)
        indices_ghost_agents_FILLED = jnp.where(
            ~are_existing_agents,
            size=self.n_agents_max,
            fill_value=self.fill_value,
        )[
            0
        ]  # placeholder_indices = [i1, i2, ..., i(n_ghost_agents), f, f, ..., f] of shape (n_max_agents,)

        # Get the indices of the ghost agents that will become newborns and define the newborns
        indices_newborn_agents_FILLED = jnp.where(
            jnp.arange(self.n_agents_max) < n_newborns,
            indices_ghost_agents_FILLED,
            self.n_agents_max,
        )  # placeholder_indices = [i1, i2, ..., i(n_newborns), f, f, ..., f] of shape (n_max_agents,), with n_newborns <= n_ghost_agents

        are_newborns_agents = (
            jnp.zeros(self.n_agents_max, dtype=jnp.bool_)
            .at[indices_newborn_agents_FILLED]
            .set(True)
        )  # whether agent i is a newborn

        # Get the indices of are_reproducing agents
        indices_had_reproduced_FILLED = jnp.where(
            are_agents_reproducing,
            size=self.n_agents_max,
            fill_value=self.fill_value,
        )[0]

        agents_parents = jnp.full(
            shape=(self.n_agents_max, 1), fill_value=self.fill_value, dtype=jnp.int32
        )
        agents_parents = agents_parents.at[indices_newborn_agents_FILLED].set(
            indices_had_reproduced_FILLED[:, None]
        )

        # Decrease the energy of the agents that are reproducing
        energy_agents_new = (
            state.agents.energy_agents
            - are_agents_reproducing * self.energy_cost_reprod
        )

        # Initialize the newborn agents
        are_existing_agents_new = are_existing_agents | are_newborns_agents
        energy_agents_new = energy_agents_new.at[indices_newborn_agents_FILLED].set(
            self.energy_initial
        )
        age_agents_new = state.agents.age_agents.at[indices_newborn_agents_FILLED].set(
            0
        )
        positions_agents_new = state.agents.positions_agents.at[
            indices_newborn_agents_FILLED
        ].set(state.agents.positions_agents[indices_had_reproduced_FILLED])
        key_random, subkey = jax.random.split(key_random)
        noise_appearances = (
            jax.random.normal(
                key=subkey,
                shape=(self.n_agents_max, self.config["dim_appearance"]),
            )
            * 0.001
        )
        appearance_agents_new = state.agents.appearance_agents.at[
            indices_newborn_agents_FILLED
        ].set(
            state.agents.appearance_agents[indices_had_reproduced_FILLED]
            + noise_appearances
        )

        # Update the state
        agents_new = state.agents.replace(
            energy_agents=energy_agents_new,
            are_existing_agents=are_existing_agents_new,
            age_agents=age_agents_new,
            positions_agents=positions_agents_new,
            appearance_agents=appearance_agents_new,
        )
        state = state.replace(agents=agents_new)

        return (
            state,
            are_newborns_agents,
            agents_parents,
            dict_measures,
        )

    def get_observations_agents(
        self, state: StateEnvGridworld
    ) -> Tuple[ObservationAgent, Dict[str, jnp.ndarray]]:
        """Extract the observations of the agents from the state of the environment.

        Args:
            state (StateEnvGridworld): the state of the environment

        Returns:
            observation_agents (ObservationAgent): the observations of the agents
            dict_measures (Dict[str, jnp.ndarray]): a dictionary of the measures of the environment
        """

        def get_single_agent_visual_field(
            agents: AgentGriworld,
        ) -> jnp.ndarray:
            """Get the visual field of a single agent.

            Args:
                agent_state (StateAgentGriworld): the state of the agent

            Returns:
                jnp.ndarray: the visual field of the agent, of shape (2 * self.vision_radius + 1, 2 * self.vision_radius + 1, ?)
            """
            H, W, C_map = state.map.shape

            # Construct the map of the visual field of the agent
            map_vis_field = state.map[:, :, self.list_indexes_channels_visual_field]

            # Get the visual field of the agent
            visual_field_x = agents.positions_agents[0] + self.grid_indexes_vision_x
            visual_field_y = agents.positions_agents[1] + self.grid_indexes_vision_y
            vis_field = map_vis_field[
                visual_field_x % H,
                visual_field_y % W,
            ]  # (2 * self.vision_radius + 1, 2 * self.vision_radius + 1, C_map)

            # Rotate the visual field according to the orientation of the agent
            vis_field = jnp.select(
                [
                    agents.orientation_agents == 0,
                    agents.orientation_agents == 1,
                    agents.orientation_agents == 2,
                    agents.orientation_agents == 3,
                ],
                [
                    vis_field,
                    jnp.rot90(vis_field, k=1, axes=(0, 1)),
                    jnp.rot90(vis_field, k=2, axes=(0, 1)),
                    jnp.rot90(vis_field, k=3, axes=(0, 1)),
                ],
            )

            # Return the visual field of the agent
            return vis_field

        # Create the observation of the agents
        dict_observations: Dict[str, jnp.ndarray] = {
            "energy": state.agents.energy_agents,
            "age": state.agents.age_agents,
        }
        if "visual_field" in self.list_observations:
            dict_observations["visual_field"] = jax.vmap(get_single_agent_visual_field)(
                state.agents
            )

        # Compute some observations-related measures
        dict_measures = {}  # None for now

        # print(f"Map : {state.map[..., 0]}")
        # print(f"Agents positions : {state.positions_agents}")
        # print(f"Agents orientations : {state.orientation_agents}")
        # print(f"First agent obs : {observations.visual_field[0, ..., 2]}, shape : {observations.visual_field[0, ...].shape}")
        # raise ValueError("Stop")

        return dict_observations, dict_measures

    # ================== Measures and metrics ==================

    def compute_measures(
        self,
        state: StateEnvGridworld,
        actions: jnp.ndarray,
        state_new: StateEnvGridworld,
        key_random: jnp.ndarray,
        state_species: Optional[StateSpecies] = None,
    ) -> Dict[str, jnp.ndarray]:
        """Get the measures of the environment.

        Args:
            state (StateEnvGridworld): the state of the environment
            actions (jnp.ndarray): the actions of the agents
            state_new (StateEnvGridworld): the new state of the environment
            key_random (jnp.ndarray): the random key
            state_species (Optional[StateSpecies]): the state of the species

        Returns:
            Dict[str, jnp.ndarray]: a dictionary of the measures of the environment
        """
        dict_measures = {}
        idx_plants = self.dict_name_channel_to_idx["plants"]
        idx_agents = self.dict_name_channel_to_idx["agents"]
        for name_measure in self.names_measures:
            # Environment measures
            if name_measure == "n_agents":
                dict_measures["n_agents"] = jnp.sum(state.agents.are_existing_agents)
            elif name_measure == "n_plants":
                dict_measures["n_plants"] = jnp.sum(state.map[..., idx_plants])
            elif name_measure == "group_size":
                group_sizes = compute_group_sizes(state.map[..., idx_agents])
                dict_measures["average_group_size"] = group_sizes.mean()
                dict_measures["max_group_size"] = group_sizes.max()
                continue
            # Immediate measures
            elif name_measure.startswith("do_action_"):
                str_action = name_measure[len("do_action_") :]
                if str_action in self.list_actions:
                    dict_measures[name_measure] = (
                        actions == self.action_to_idx[str_action]
                    ).astype(jnp.float32)
            # State measures
            elif name_measure == "energy":
                dict_measures[name_measure] = state.agents.energy_agents
            elif name_measure == "age":
                dict_measures[name_measure] = state.agents.age_agents
            elif name_measure == "x":
                dict_measures[name_measure] = state.agents.positions_agents[:, 0]
            elif name_measure == "y":
                dict_measures[name_measure] = state.agents.positions_agents[:, 1]
            elif name_measure == "appearance":
                for i in range(self.config["dim_appearance"]):
                    dict_measures[f"appearance_{i}"] = state.agents.appearance_agents[
                        :, i
                    ]
            # Behavior measures (requires state_species)
            elif name_measure in self.config["metrics"]["measures"]["behavior"]:
<<<<<<< HEAD
                assert isinstance(self.agent_species, AgentSpecies), f"For behavior measure, you need to give an agent species as attribute of the env after both creation : env.agent_species = agent_species"
                dict_measures.update(self.compute_behavior_measure(
                    state_species=state_species,
                    key_random=key_random,
                    name_measure=name_measure,
                ))
=======
                dict_measures.update(
                    self.compute_behavior_measure(
                        state_species=state_species,
                        react_fn=self.agent_react_fn,
                        key_random=key_random,
                        name_measure=name_measure,
                    )
                )
>>>>>>> a934cdda
            else:
                pass  # Pass this measure as it may be computed in other parts of the code

        # Return the dictionary of measures
        return dict_measures

    def compute_metrics(
        self,
        state: StateEnvGridworld,
        state_new: StateEnvGridworld,
        dict_measures: Dict[str, jnp.ndarray],
    ):

        # Set the measures to NaN for the agents that are not existing
        for name_measure, measures in dict_measures.items():
            if name_measure not in self.config["metrics"]["measures"]["environmental"]:
                dict_measures[name_measure] = jnp.where(
                    state_new.agents.are_existing_agents,
                    measures,
                    jnp.nan,
                )

        # Aggregate the measures over the lifespan
        are_just_dead_agents = state_new.agents.are_existing_agents & (
            ~state_new.agents.are_existing_agents
            | (state_new.agents.age_agents < state_new.agents.age_agents)
        )

        dict_metrics_lifespan = {}
        new_list_metrics_lifespan = []
        for agg, metrics in zip(self.aggregators_lifespan, state.metrics_lifespan):
            new_metrics = agg.update_metrics(
                metrics=metrics,
                dict_measures=dict_measures,
                are_alive=state_new.agents.are_existing_agents,
                are_just_dead=are_just_dead_agents,
                ages=state_new.agents.age_agents,
            )
            dict_metrics_lifespan.update(agg.get_dict_metrics(new_metrics))
            new_list_metrics_lifespan.append(new_metrics)
        state_new_new = state_new.replace(metrics_lifespan=new_list_metrics_lifespan)

        # Aggregate the measures over the population
        dict_metrics_population = {}
        new_list_metrics_population = []
        dict_measures_and_metrics_lifespan = {**dict_measures, **dict_metrics_lifespan}
        for agg, metrics in zip(self.aggregators_population, state.metrics_population):
            new_metrics = agg.update_metrics(
                metrics=metrics,
                dict_measures=dict_measures_and_metrics_lifespan,
                are_alive=state_new.agents.are_existing_agents,
                are_just_dead=are_just_dead_agents,
                ages=state_new.agents.age_agents,
            )
            dict_metrics_population.update(agg.get_dict_metrics(new_metrics))
            new_list_metrics_population.append(new_metrics)
        state_new_new = state_new_new.replace(
            metrics_population=new_list_metrics_population
        )

        # Get the final metrics
        dict_metrics = {
            **dict_measures,
            **dict_metrics_lifespan,
            **dict_metrics_population,
        }

        # Arrange metrics in right format
        for name_metric in list(dict_metrics.keys()):
            *names, name_measure = name_metric.split("/")
            if len(names) == 0:
                name_metric_new = name_measure
            else:
                name_metric_new = f"{name_measure}/{' '.join(names[::-1])}"
            dict_metrics[name_metric_new] = dict_metrics.pop(name_metric)

        return state_new_new, dict_metrics

    def compute_behavior_measure(
        self,
        state_species: StateSpecies,
        key_random: jnp.ndarray,
        name_measure: str,
    ) -> Dict[str, jnp.ndarray]:
        """Compute a behavior measure.

        Args:
            state_species (StateSpecies): the state of the species
            react_fn (Callable[ [ StateSpecies, ObservationAgent, EcoInformation, jnp.ndarray, ], Tuple[ StateSpecies, ActionAgent, Dict[str, jnp.ndarray], ], ]): the function that computes the reaction of the species to the environment
            key_random (jnp.ndarray): the random key
            name_measure (str): the name of the measure to compute

        Returns:
            Dict[str, jnp.ndarray]: a dictionary of the behavior measures
        """
        if name_measure == "appetite":
            idx_plant = self.dict_name_channel_to_idx["plants"]
            n = self.n_agents_max
            v = self.vision_range_agent
            names_action_to_xy = {
                "forward": (jnp.full(n, 0), jnp.full(n, v)),
                "left": (jnp.full(n, v), jnp.full(n, 0)),
                "right": (jnp.full(n, v), jnp.full(n, 2 * v)),
                "backward": (jnp.full(n, 2 * v), jnp.full(n, v)),
            }
            names_action_to_xy = {
                key: xy
                for key, xy in names_action_to_xy.items()
                if key in self.list_actions
            }
            eco_information = EcoInformation(
                are_newborns_agents=jnp.full(n, False),
                indexes_parents=jnp.full((n, 1), self.fill_value),
                are_just_dead_agents=jnp.full(n, False),
            )

            appetites = jnp.full(n, 0.0, dtype=jnp.float32)
            for name_action, (x, y) in names_action_to_xy.items():
                actions_appetite = jnp.full(n, self.action_to_idx[name_action])
                visual_field = (
                    jnp.zeros(
                        (
                            n,
                            2 * v + 1,
                            2 * v + 1,
                            len(self.list_indexes_channels_visual_field),
                        )
                    )
                    .at[
                        jnp.arange(n),
                        x,
                        y,
                        idx_plant,
                    ]
                    .set(1)
                )

                obs = dict(
                    energy=jnp.full(n, 5),  # very low energy
                    age=jnp.full(n, 50),
                    visual_field=visual_field,
                )
                key_random, subkey = jax.random.split(key_random)
                _, actions, _ = self.agent_species.react(
                    state_species,
                    obs,
                    eco_information,
                    subkey,
                )
                appetites += (actions == actions_appetite).astype(jnp.float32)
            appetites = appetites / len(names_action_to_xy)
            return {"appetite": appetites}

        else:
            raise ValueError(f"Unknown behavior measure: {name_measure}")

    def compute_on_render_behavior_measures(
        self,
        state_species: StateSpecies,
        react_fn: Callable[
            [StateSpecies, ObservationAgent, EcoInformation, jnp.ndarray],
            Dict[str, jnp.ndarray],
        ],
        key_random: jnp.ndarray,
    ) -> Dict[str, jnp.ndarray]:
        dict_measures = {}
        for name_measure in self.behavior_measures_on_render:
            assert (
                name_measure not in self.names_measures
            ), f"Behavior measure {name_measure} is both measured at render and step time, this should be avoided."
            dict_measures.update(
                self.compute_behavior_measure(
                    state_species=state_species,
                    react_fn=react_fn,
                    key_random=key_random,
                    name_measure=name_measure,
                )
            )
        return dict_measures


    def obs_idx_to_meaning(self) -> Dict[str, str]:
        raise
    
    def action_idx_to_meaning(self) -> Dict[int, str]:
        return {idx : action_str for action_str, idx in self.action_to_idx.items()}
    
# ================== Helper functions ==================


def compute_group_sizes(agent_map: jnp.ndarray) -> float:
    H, W = agent_map.shape
    done = set()

    def dfs(i, j):
        if (i, j) in done:
            return 0
        done.add((i, j))

        if i < 0 or j < 0 or i >= H or j >= W or agent_map[i, j] == 0:
            return 0

        return (
            int(agent_map[i, j])
            + dfs(i + 1, j)
            + dfs(i - 1, j)
            + dfs(i, j + 1)
            + dfs(i, j - 1)
            + dfs(i - 1, j - 1)
            + dfs(i - 1, j + 1)
            + dfs(i + 1, j - 1)
            + dfs(i + 1, j + 1)
        )

    groups = jnp.array(
        [dfs(i, j) for i in range(H) for j in range(W) if agent_map[i, j] > 0]
    )
    return groups[groups > 0]<|MERGE_RESOLUTION|>--- conflicted
+++ resolved
@@ -554,10 +554,6 @@
         if self.is_terminal:
             done = ~jnp.any(state.agents.are_existing_agents)
         else:
-            def cb(do_print : bool):
-                if do_print:
-                    print("Environment terminated.")
-            jax.debug.callback(callback=cb, do_print=~jnp.any(state_new.agents.are_existing_agents))
             done = False
 
         # ============ (6) Compute the metrics ============
@@ -636,6 +632,7 @@
         """The rendering function of the environment. It saves the RGB map of the environment as a video."""
         t = state.timestep
 
+        # Save videos of simulation and agent0 visual field
         def save_video(video: jnp.ndarray, filename: str) -> None:
             tqdm.write(f"Rendering video : {filename}...")
             video_writer = VideoRecorder(filename=filename, fps=self.fps_video)
@@ -664,6 +661,11 @@
                     filename=f"{self.dir_videos}/videos_agents/video_agent_{max(0, t-self.n_steps_per_video)}_to_{t}.mp4",
                     video=state.video_agent,
                 )
+                
+        # Signal if env terminated
+        if ~jnp.any(state.agents.are_existing_agents):
+            tqdm.write("Environment is done.")
+            
 
     # ================== Helper functions ==================
 
@@ -1278,23 +1280,12 @@
                     ]
             # Behavior measures (requires state_species)
             elif name_measure in self.config["metrics"]["measures"]["behavior"]:
-<<<<<<< HEAD
                 assert isinstance(self.agent_species, AgentSpecies), f"For behavior measure, you need to give an agent species as attribute of the env after both creation : env.agent_species = agent_species"
                 dict_measures.update(self.compute_behavior_measure(
                     state_species=state_species,
                     key_random=key_random,
                     name_measure=name_measure,
                 ))
-=======
-                dict_measures.update(
-                    self.compute_behavior_measure(
-                        state_species=state_species,
-                        react_fn=self.agent_react_fn,
-                        key_random=key_random,
-                        name_measure=name_measure,
-                    )
-                )
->>>>>>> a934cdda
             else:
                 pass  # Pass this measure as it may be computed in other parts of the code
 
