name : Gridworld

# The dimensions of the gridworld
height : 40
width : 40

# Whether the env is terminal, i.e. the simulation stops when all agents are dead
is_terminal : False



# ======================== Sun Parameters ========================
# The duration of 1 cycle of the sun (for methods using a period)
period_sun : 300

# The method to determine the sun's position, among :
# - "none" : there is no sun
# - "fixed" : the sun does not move at, all and is fixed in the middle latitude
# - "random" : the sun moves randomly
# - "brownian" : the sun moves in a brownian motion
# - "sine" : the sun moves in a sine wave between south and north
# - "linear" : the sun moves in a linear way and wraps around the gridworld when reaching the south
method_sun : "none"

# The radius of the effect of the sun, i.e. the distance at which the sun increase food's growth
radius_sun_effect : 10

# The radius of the perception of the sun by the agents
radius_sun_perception : 40



# ======================== Food Dynamics ========================

# The initial proportion of food tiles at the beginning of the simulation
proportion_plant_initial : 0.01

# The rule for a tile to be a food-tile is the following :
# P(food spawn) = sigmoid(
# + logit(p_base_grow_food) * 1_if_tile_is_not_food
# + factor_sun_grow_food * 1_if_sun_is_up
# + factor_food_grow_food * average_food_in_radius_food_grow_food
# - factor_food_kill_food * average_food_in_radius_food_kill_food
# - logit(p_base_die_food) * 1_if_tile_is_food

# The base probability of a non-food tile to grow spontaneously
p_base_plant_growth : 0.01
# The base probability of a food tile to die spontaneously
p_base_plant_death : 0.00001

# The factor of the sun's effect on the growth of food
factor_sun_effect : 5

# The factor of the effect of the presence of food on the growth of food
factor_plant_reproduction : 0
# The radius of the effect of the presence of food on the growth of food
radius_plant_reproduction : 10

# The factor of the effect of the presence of food on the death of food
factor_plant_asphyxia : 0
# The radius of the effect of the presence of food on the death of food
radius_plant_asphyxia : 15



# ======================== Agent Parameters ========================

# A list indicating which type of observation use
list_observations:
  - visual_field
  - energy
  - age

# A list indicating which channels the agent can observe in its visual field
list_channels_visual_field:
  - plants
  - agents

# A list indicating which actions the agent has to choose from
list_actions:
  - forward
  - right
  - left
<<<<<<< HEAD
  # - eat
  # - reproduce
  # - transfer
=======
  - backward
>>>>>>> a934cdda

# The vision range of an agent. If of value v, the agent will receive the information v tiles around it, so a (2v+1)*(2v+1) grid
vision_range_agent : 5

# The dimension of the agent's appearance space
dim_appearance : 3

# The maximum age of an agent
age_max : 500

# The initial energy of an agent
energy_initial : 50
# The energy amount obtained by eating a food tile
energy_food : 10
# The energy threshold under which an agent dies
energy_thr_death : 0

# The energy required to be able to reproduce
energy_req_reprod : 80
# The energy cost of reproduction
energy_cost_reprod : 20

# The energy an agent loses by performing the 'transfer' action
energy_transfer_loss: 5
# The energy an agent gains by being the subject of a 'transfer' action
energy_transfer_gain: 50


# ======================== Defaults sub-configs and other Hydra config ========================
defaults:
  - _self_
  - metrics : basic<|MERGE_RESOLUTION|>--- conflicted
+++ resolved
@@ -81,13 +81,9 @@
   - forward
   - right
   - left
-<<<<<<< HEAD
   # - eat
   # - reproduce
   # - transfer
-=======
-  - backward
->>>>>>> a934cdda
 
 # The vision range of an agent. If of value v, the agent will receive the information v tiles around it, so a (2v+1)*(2v+1) grid
 vision_range_agent : 5
